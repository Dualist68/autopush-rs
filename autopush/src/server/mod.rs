--- conflicted
+++ resolved
@@ -94,10 +94,6 @@
                     ..Default::default()
                 },
             ));
-<<<<<<< HEAD
-            // register_panic_handler();
-=======
->>>>>>> 922fcf8d
             Some(guard)
         } else {
             None
