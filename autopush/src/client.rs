//! Management of connected clients to a WebPush server
use cadence::{prelude::*, StatsdClient};
use futures::future::Either;
use futures::sync::mpsc;
use futures::sync::oneshot::Receiver;
use futures::AsyncSink;
use futures::{future, try_ready};
use futures::{Async, Future, Poll, Sink, Stream};
use reqwest::r#async::Client as AsyncClient;
use rusoto_dynamodb::UpdateItemOutput;
use state_machine_future::{transition, RentToOwn, StateMachineFuture};
use std::cell::RefCell;
use std::mem;
use std::rc::Rc;
use std::time::Duration;
use tokio_core::reactor::Timeout;
use uuid::Uuid;

use autopush_common::db::{CheckStorageResponse, DynamoDbUser, HelloResponse, RegisterResponse};
use autopush_common::endpoint::make_endpoint;
use autopush_common::errors::*;
use autopush_common::notification::Notification;
use autopush_common::util::{ms_since_epoch, sec_since_epoch};

use crate::megaphone::{Broadcast, BroadcastSubs};
use crate::server::protocol::{ClientMessage, ServerMessage, ServerNotification};
use crate::server::Server;
use crate::user_agent::UserAgentInfo;

// Created and handed to the AutopushServer
pub struct RegisteredClient {
    pub uaid: Uuid,
    pub uid: Uuid,
    pub tx: mpsc::UnboundedSender<ServerNotification>,
}

pub struct Client<T>
where
    T: Stream<Item = ClientMessage, Error = Error>
        + Sink<SinkItem = ServerMessage, SinkError = Error>
        + 'static,
{
    state_machine: UnAuthClientStateFuture<T>,
    srv: Rc<Server>,
    broadcast_subs: Rc<RefCell<BroadcastSubs>>,
    tx: mpsc::UnboundedSender<ServerNotification>,
}

impl<T> Client<T>
where
    T: Stream<Item = ClientMessage, Error = Error>
        + Sink<SinkItem = ServerMessage, SinkError = Error>
        + 'static,
{
    /// Spins up a new client communicating over the websocket `ws` specified.
    ///
    /// The `ws` specified already has ping/pong parts of the websocket
    /// protocol managed elsewhere, and this struct is only expected to deal
    /// with webpush-specific messages.
    ///
    /// The `srv` argument is the server that this client is attached to and
    /// the various state behind the server. This provides transitive access to
    /// various configuration options of the server as well as the ability to
    /// call back into Python.
    pub fn new(ws: T, srv: &Rc<Server>, mut uarx: Receiver<String>) -> Client<T> {
        let srv = srv.clone();
        let timeout = Timeout::new(srv.opts.open_handshake_timeout.unwrap(), &srv.handle).unwrap();
        let (tx, rx) = mpsc::unbounded();

        // Pull out the user-agent, which we should have by now
        let uastr = match uarx.poll() {
            Ok(Async::Ready(ua)) => ua,
            Ok(Async::NotReady) => {
                error!("Failed to parse the user-agent");
                String::from("")
            }
            Err(_) => {
                error!("Failed to receive a value");
                String::from("")
            }
        };

        let broadcast_subs = Rc::new(RefCell::new(Default::default()));
        let sm = UnAuthClientState::start(
            UnAuthClientData {
                srv: srv.clone(),
                ws,
                user_agent: uastr,
                broadcast_subs: broadcast_subs.clone(),
            },
            timeout,
            tx.clone(),
            rx,
        );

        Self {
            state_machine: sm,
            srv,
            broadcast_subs,
            tx,
        }
    }

    pub fn broadcast_delta(&mut self) -> Option<Vec<Broadcast>> {
        let mut broadcast_subs = self.broadcast_subs.borrow_mut();
        self.srv.broadcast_delta(&mut broadcast_subs)
    }

    pub fn shutdown(&mut self) {
        let _result = self.tx.unbounded_send(ServerNotification::Disconnect);
    }
}

impl<T> Future for Client<T>
where
    T: Stream<Item = ClientMessage, Error = Error>
        + Sink<SinkItem = ServerMessage, SinkError = Error>
        + 'static,
{
    type Item = ();
    type Error = Error;

    fn poll(&mut self) -> Poll<(), Error> {
        self.state_machine.poll()
    }
}

// Websocket session statistics
#[derive(Clone, Default)]
struct SessionStatistics {
    // User data
    uaid: String,
    uaid_reset: bool,
    existing_uaid: bool,
    connection_type: String,

    // Usage data
    direct_acked: i32,
    direct_storage: i32,
    stored_retrieved: i32,
    stored_acked: i32,
    nacks: i32,
    unregisters: i32,
    registers: i32,
}

// Represent the state for a valid WebPush client that is authenticated
pub struct WebPushClient {
    uaid: Uuid,
    uid: Uuid,
    rx: mpsc::UnboundedReceiver<ServerNotification>,
    flags: ClientFlags,
    message_month: String,
    unacked_direct_notifs: Vec<Notification>,
    unacked_stored_notifs: Vec<Notification>,
    // Highest version from stored, retained for use with increment
    // when all the unacked storeds are ack'd
    unacked_stored_highest: Option<u64>,
    connected_at: u64,
    sent_from_storage: u32,
    last_ping: u64,
    stats: SessionStatistics,
    deferred_user_registration: Option<DynamoDbUser>,
    ua_info: UserAgentInfo,
}

impl Default for WebPushClient {
    fn default() -> Self {
        let (_, rx) = mpsc::unbounded();
        Self {
            uaid: Default::default(),
            uid: Default::default(),
            rx,
            flags: Default::default(),
            message_month: Default::default(),
            unacked_direct_notifs: Default::default(),
            unacked_stored_notifs: Default::default(),
            unacked_stored_highest: Default::default(),
            connected_at: Default::default(),
            sent_from_storage: Default::default(),
            last_ping: Default::default(),
            stats: Default::default(),
            deferred_user_registration: Default::default(),
            ua_info: Default::default(),
        }
    }
}

impl WebPushClient {
    fn unacked_messages(&self) -> bool {
        !self.unacked_stored_notifs.is_empty() || !self.unacked_direct_notifs.is_empty()
    }
}

#[derive(Default)]
pub struct ClientFlags {
    /// Whether check_storage queries for topic (not "timestamped") messages
    include_topic: bool,
    /// Flags the need to increment the last read for timestamp for timestamped messages
    increment_storage: bool,
    /// Whether this client needs to check storage for messages
    check: bool,
    /// Flags the need to drop the user record
    reset_uaid: bool,
    rotate_message_table: bool,
}

impl ClientFlags {
    fn new() -> Self {
        Self {
            include_topic: true,
            increment_storage: false,
            check: false,
            reset_uaid: false,
            rotate_message_table: false,
        }
    }
}

pub struct UnAuthClientData<T> {
    srv: Rc<Server>,
    ws: T,
    user_agent: String,
    broadcast_subs: Rc<RefCell<BroadcastSubs>>,
}

impl<T> UnAuthClientData<T>
where
    T: Stream<Item = ClientMessage, Error = Error>
        + Sink<SinkItem = ServerMessage, SinkError = Error>
        + 'static,
{
    fn input_with_timeout(&mut self, timeout: &mut Timeout) -> Poll<ClientMessage, Error> {
        let item = match timeout.poll()? {
            Async::Ready(_) => return Err(Error::BroadcastError("Client timed out".into())),
            Async::NotReady => match self.ws.poll()? {
                Async::Ready(None) => return Err(Error::BroadcastError("Client dropped".into())),
                Async::Ready(Some(msg)) => Async::Ready(msg),
                Async::NotReady => Async::NotReady,
            },
        };
        Ok(item)
    }
}

pub struct AuthClientData<T> {
    srv: Rc<Server>,
    ws: T,
    webpush: Rc<RefCell<WebPushClient>>,
    broadcast_subs: Rc<RefCell<BroadcastSubs>>,
}

impl<T> AuthClientData<T>
where
    T: Stream<Item = ClientMessage, Error = Error>
        + Sink<SinkItem = ServerMessage, SinkError = Error>
        + 'static,
{
    fn input_or_notif(&mut self) -> Poll<Either<ClientMessage, ServerNotification>, Error> {
        let mut webpush = self.webpush.borrow_mut();
        let item = match webpush.rx.poll() {
            Ok(Async::Ready(Some(notif))) => Either::B(notif),
            Ok(Async::Ready(None)) => {
                return Err(Error::BroadcastError("Sending side dropped".into()))
            }
            Ok(Async::NotReady) => match self.ws.poll()? {
                Async::Ready(None) => return Err(Error::BroadcastError("Client dropped".into())),
                Async::Ready(Some(msg)) => Either::A(msg),
                Async::NotReady => return Ok(Async::NotReady),
            },
            Err(_) => return Err(Error::BroadcastError("Unexpected error".into())),
        };
        Ok(Async::Ready(item))
    }
}

#[derive(StateMachineFuture)]
pub enum UnAuthClientState<T>
where
    T: Stream<Item = ClientMessage, Error = Error>
        + Sink<SinkItem = ServerMessage, SinkError = Error>
        + 'static,
{
    #[state_machine_future(start, transitions(AwaitProcessHello))]
    AwaitHello {
        data: UnAuthClientData<T>,
        timeout: Timeout,
        tx: mpsc::UnboundedSender<ServerNotification>,
        rx: mpsc::UnboundedReceiver<ServerNotification>,
    },

    #[state_machine_future(transitions(AwaitRegistryConnect))]
    AwaitProcessHello {
        response: MyFuture<HelloResponse>,
        data: UnAuthClientData<T>,
        desired_broadcasts: Vec<Broadcast>,
        tx: mpsc::UnboundedSender<ServerNotification>,
        rx: mpsc::UnboundedReceiver<ServerNotification>,
    },

    #[state_machine_future(transitions(AwaitSessionComplete))]
    AwaitRegistryConnect {
        response: MyFuture<ServerMessage>,
        srv: Rc<Server>,
        ws: T,
        user_agent: String,
        webpush: Rc<RefCell<WebPushClient>>,
        broadcast_subs: Rc<RefCell<BroadcastSubs>>,
    },

    #[state_machine_future(transitions(AwaitRegistryDisconnect))]
    AwaitSessionComplete {
        auth_state_machine: AuthClientStateFuture<T>,
        srv: Rc<Server>,
        webpush: Rc<RefCell<WebPushClient>>,
    },

    #[state_machine_future(transitions(UnAuthDone))]
    AwaitRegistryDisconnect {
        response: MyFuture<()>,
        srv: Rc<Server>,
        webpush: Rc<RefCell<WebPushClient>>,
        error: Option<Error>,
    },

    #[state_machine_future(ready)]
    UnAuthDone(()),

    #[state_machine_future(error)]
    GeneralUnauthClientError(Error),
}

impl<T> PollUnAuthClientState<T> for UnAuthClientState<T>
where
    T: Stream<Item = ClientMessage, Error = Error>
        + Sink<SinkItem = ServerMessage, SinkError = Error>
        + 'static,
{
    fn poll_await_hello<'a>(
        hello: &'a mut RentToOwn<'a, AwaitHello<T>>,
    ) -> Poll<AfterAwaitHello<T>, Error> {
        trace!("State: AwaitHello");
        let (uaid, desired_broadcasts) = {
            let AwaitHello {
                ref mut data,
                ref mut timeout,
                ..
            } = **hello;
            match try_ready!(data.input_with_timeout(timeout)) {
                ClientMessage::Hello {
                    uaid,
                    use_webpush: Some(true),
                    broadcasts,
                    ..
                } => (
                    uaid.and_then(|uaid| Uuid::parse_str(uaid.as_str()).ok()),
                    Broadcast::from_hashmap(broadcasts.unwrap_or_default()),
                ),
                _ => {
                    return Err(Error::BroadcastError(
                        "Invalid message, must be hello".into(),
                    ))
                }
            }
        };

        let AwaitHello { data, tx, rx, .. } = hello.take();
        let connected_at = ms_since_epoch();
        trace!("### AwaitHello UAID: {:?}", uaid);
        // Defer registration (don't write the user to the router table yet)
        // when no uaid was specified. We'll get back a pending DynamoDbUser
        // from the HelloResponse. It'll be potentially written to the db later
        // whenever the user first subscribes to a channel_id
        // (ClientMessage::Register).
        let defer_registration = uaid.is_none();
        let response = Box::new(data.srv.ddb.hello(
            connected_at,
            uaid.as_ref(),
            &data.srv.opts.router_url,
            defer_registration,
        ));
        transition!(AwaitProcessHello {
            response,
            data,
            desired_broadcasts,
            tx,
            rx,
        })
    }

    fn poll_await_process_hello<'a>(
        process_hello: &'a mut RentToOwn<'a, AwaitProcessHello<T>>,
    ) -> Poll<AfterAwaitProcessHello<T>, Error> {
        trace!("State: AwaitProcessHello");
        let (
            uaid,
            message_month,
            check_storage,
            reset_uaid,
            rotate_message_table,
            connected_at,
            deferred_user_registration,
        ) = {
            let res = try_ready!(process_hello.response.poll());
            match res {
                HelloResponse {
                    uaid: Some(uaid),
                    message_month,
                    check_storage,
                    reset_uaid,
                    rotate_message_table,
                    connected_at,
                    deferred_user_registration,
                } => {
                    trace!("### AfterAwaitProcessHello: uaid = {:?}", uaid);
                    (
                        uaid,
                        message_month,
                        check_storage,
                        reset_uaid,
                        rotate_message_table,
                        connected_at,
                        deferred_user_registration,
                    )
                }
                HelloResponse { uaid: None, .. } => {
                    trace!("UAID undefined");
                    return Err(Error::BroadcastError("Already connected elsewhere".into()));
                }
            }
        };

        trace!("### post hello: {:?}", &uaid);

        let AwaitProcessHello {
            data,
            desired_broadcasts,
            tx,
            rx,
            ..
        } = process_hello.take();
        let user_is_registered = deferred_user_registration.is_none();
        trace!(
            "### Taken hello. user_is_registered: {}, {:?}",
            user_is_registered,
            uaid
        );
        data.srv.metrics.incr("ua.command.hello").ok();

        let UnAuthClientData {
            srv,
            ws,
            user_agent,
            broadcast_subs,
        } = data;

        // Setup the objects and such needed for a WebPushClient
        let mut flags = ClientFlags::new();
        flags.check = check_storage;
        flags.reset_uaid = reset_uaid;
        flags.rotate_message_table = rotate_message_table;
        let (initialized_subs, broadcasts) = srv.broadcast_init(&desired_broadcasts);
        broadcast_subs.replace(initialized_subs);
        let uid = Uuid::new_v4();
        let webpush = Rc::new(RefCell::new(WebPushClient {
            uaid,
            uid,
            flags,
            rx,
            message_month,
            connected_at,
            stats: SessionStatistics {
                uaid: uaid.as_simple().to_string(),
                uaid_reset: reset_uaid,
                existing_uaid: check_storage,
                connection_type: String::from("webpush"),
                ..Default::default()
            },
            deferred_user_registration,
            ua_info: UserAgentInfo::from(user_agent.as_ref()),
            ..Default::default()
        }));

        let response = Box::new(
            srv.clients
                .connect(RegisteredClient { uaid, uid, tx })
                .and_then(move |_| {
                    // generate the response message back to the client.
                    Ok(ServerMessage::Hello {
                        uaid: uaid.as_simple().to_string(),
                        status: 200,
                        use_webpush: Some(true),
                        broadcasts,
                    })
                }),
        );

        transition!(AwaitRegistryConnect {
            response,
            srv,
            ws,
            user_agent,
            webpush,
            broadcast_subs,
        })
    }

    fn poll_await_registry_connect<'a>(
        registry_connect: &'a mut RentToOwn<'a, AwaitRegistryConnect<T>>,
    ) -> Poll<AfterAwaitRegistryConnect<T>, Error> {
        trace!("State: AwaitRegistryConnect");
        let hello_response = try_ready!(registry_connect.response.poll());

        let AwaitRegistryConnect {
            srv,
            ws,
            webpush,
            broadcast_subs,
            ..
        } = registry_connect.take();

        let auth_state_machine = AuthClientState::start(
            vec![hello_response],
            AuthClientData {
                srv: srv.clone(),
                ws,
                webpush: webpush.clone(),
                broadcast_subs,
            },
        );

        transition!(AwaitSessionComplete {
            auth_state_machine,
            srv,
            webpush,
        })
    }

    fn poll_await_session_complete<'a>(
        session_complete: &'a mut RentToOwn<'a, AwaitSessionComplete<T>>,
    ) -> Poll<AfterAwaitSessionComplete, Error> {
        trace!("State: AwaitSessionComplete");
        let error = {
            match session_complete.auth_state_machine.poll() {
                Ok(Async::NotReady) => return Ok(Async::NotReady),
                Ok(Async::Ready(_))
                | Err(Error::Ws(_))
                | Err(Error::Io(_))
                | Err(Error::PongTimeout)
                | Err(Error::RepeatUaidDisconnect)
                | Err(Error::ExcessivePing)
                | Err(Error::InvalidStateTransition(_, _))
                | Err(Error::InvalidClientMessage(_))
                | Err(Error::SendError) => None,
                Err(e) => Some(e),
            }
        };

        let AwaitSessionComplete { srv, webpush, .. } = session_complete.take();

        let response = srv
            .clients
            .disconnect(&webpush.borrow().uaid, &webpush.borrow().uid);

        transition!(AwaitRegistryDisconnect {
            response,
            srv,
            webpush,
            error,
        })
    }

    fn poll_await_registry_disconnect<'a>(
        registry_disconnect: &'a mut RentToOwn<'a, AwaitRegistryDisconnect>,
    ) -> Poll<AfterAwaitRegistryDisconnect, Error> {
        trace!("State: AwaitRegistryDisconnect");
        try_ready!(registry_disconnect.response.poll());

        let AwaitRegistryDisconnect {
            srv,
            webpush,
            error,
            ..
        } = registry_disconnect.take();

        let mut webpush = webpush.borrow_mut();
        // If there's any notifications in the queue, move them to our unacked direct notifs
        webpush.rx.close();
        while let Ok(Async::Ready(Some(msg))) = webpush.rx.poll() {
            match msg {
                ServerNotification::CheckStorage | ServerNotification::Disconnect => continue,
                ServerNotification::Notification(notif) => {
                    webpush.unacked_direct_notifs.push(notif)
                }
            }
        }
        let now = ms_since_epoch();
        let elapsed = (now - webpush.connected_at) / 1_000;
        let ua_info = webpush.ua_info.clone();
        // dogstatsd doesn't support timers: use histogram instead
        srv.metrics
            .time_with_tags("ua.connection.lifespan", elapsed)
            .with_tag("ua_os_family", &ua_info.metrics_os)
            .with_tag("ua_browser_family", &ua_info.metrics_browser)
            .send();

        // Log out the sentry message if applicable and convert to error msg
        let error = if let Some(ref err) = error {
<<<<<<< HEAD
            let mut event = sentry::event_from_error(err);
=======
            let ua_info = ua_info.clone();
            let mut event = event_from_error_chain(err);
>>>>>>> 922fcf8d
            event.user = Some(sentry::User {
                id: Some(webpush.uaid.as_simple().to_string()),
                ..Default::default()
            });
            event
                .tags
                .insert("ua_name".to_string(), ua_info.browser_name);
            event
                .tags
                .insert("ua_os_family".to_string(), ua_info.metrics_os);
            event
                .tags
                .insert("ua_os_ver".to_string(), ua_info.os_version);
            event
                .tags
                .insert("ua_browser_family".to_string(), ua_info.metrics_browser);
            event
                .tags
                .insert("ua_browser_ver".to_string(), ua_info.browser_version);
            sentry::capture_event(event);
            err.to_string()
        } else {
            "".to_string()
        };
        // If there's direct unack'd messages, they need to be saved out without blocking
        // here
        let mut stats = webpush.stats.clone();
        let unacked_direct_notifs = webpush.unacked_direct_notifs.len();
        if unacked_direct_notifs > 0 {
            debug!("Writing direct notifications to storage");
            stats.direct_storage += unacked_direct_notifs as i32;
            let mut notifs = mem::take(&mut webpush.unacked_direct_notifs);
            // Ensure we don't store these as legacy by setting a 0 as the sortkey_timestamp
            // That will ensure the Python side doesn't mark it as legacy during conversion and
            // still get the correct default us_time when saving.
            for notif in &mut notifs {
                notif.sortkey_timestamp = Some(0);
            }
            save_and_notify_undelivered_messages(&webpush, srv, notifs);
        }

        // Log out the final stats message
        info!("Session";
        "uaid_hash" => &stats.uaid,
        "uaid_reset" => stats.uaid_reset,
        "existing_uaid" => stats.existing_uaid,
        "connection_type" => &stats.connection_type,
        "ua_name" => ua_info.browser_name,
        "ua_os_family" => ua_info.metrics_os,
        "ua_os_ver" => ua_info.os_version,
        "ua_browser_family" => ua_info.metrics_browser,
        "ua_browser_ver" => ua_info.browser_version,
        "ua_category" => ua_info.category,
        "connection_time" => elapsed,
        "direct_acked" => stats.direct_acked,
        "direct_storage" => stats.direct_storage,
        "stored_retrieved" => stats.stored_retrieved,
        "stored_acked" => stats.stored_acked,
        "nacks" => stats.nacks,
        "registers" => stats.registers,
        "unregisters" => stats.unregisters,
        "disconnect_reason" => error,
        );
        transition!(UnAuthDone(()))
    }
}

fn save_and_notify_undelivered_messages(
    webpush: &WebPushClient,
    srv: Rc<Server>,
    notifs: Vec<Notification>,
) {
    let srv2 = srv.clone();
    let uaid = webpush.uaid;
    let connected_at = webpush.connected_at;
    srv.handle.spawn(
        srv.ddb
            .store_messages(&webpush.uaid, &webpush.message_month, notifs)
            .and_then(move |_| {
                debug!("Finished saving unacked direct notifications, checking for reconnect");
                srv2.ddb.get_user(&uaid)
            })
            .and_then(move |user| {
                let user =
                    match user.ok_or_else(|| Error::DatabaseError("No user record found".into())) {
                        Ok(user) => user,
                        Err(e) => return future::err(e),
                    };

                // Return an err to stop processing if the user hasn't reconnected yet, otherwise
                // attempt to construct a client to make the request
                if user.connected_at == connected_at {
                    future::err(Error::GeneralError("No notify needed".into()))
                } else if let Some(node_id) = user.node_id {
                    let result = AsyncClient::builder()
                        .timeout(Duration::from_secs(1))
                        .build();
                    if let Ok(client) = result {
                        future::ok((client, user.uaid, node_id))
                    } else {
                        future::err(Error::GeneralError("Unable to build http client".into()))
                    }
                } else {
                    future::err(Error::GeneralError(
                        "No new node_id, notify not needed".into(),
                    ))
                }
            })
            .and_then(|(client, uaid, node_id)| {
                // Send the notify to the user
                let notify_url = format!("{}/notif/{}", node_id, uaid.as_simple());
                client
                    .put(&notify_url)
                    .send()
                    .map_err(|_| Error::GeneralError("Failed to send".into()))
            })
            .then(|_| {
                debug!("Finished cleanup");
                Ok(())
            }),
    );
}

#[derive(StateMachineFuture)]
pub enum AuthClientState<T>
where
    T: Stream<Item = ClientMessage, Error = Error>
        + Sink<SinkItem = ServerMessage, SinkError = Error>
        + 'static,
{
    #[state_machine_future(start, transitions(AwaitSend, DetermineAck))]
    Send {
        smessages: Vec<ServerMessage>,
        data: AuthClientData<T>,
    },

    #[state_machine_future(transitions(DetermineAck, Send, AwaitDropUser))]
    AwaitSend {
        smessages: Vec<ServerMessage>,
        data: AuthClientData<T>,
    },

    #[state_machine_future(transitions(
        IncrementStorage,
        CheckStorage,
        AwaitDropUser,
        AwaitMigrateUser,
        AwaitInput
    ))]
    DetermineAck { data: AuthClientData<T> },

    #[state_machine_future(transitions(
        DetermineAck,
        Send,
        AwaitInput,
        AwaitRegister,
        AwaitUnregister,
        AwaitDelete
    ))]
    AwaitInput { data: AuthClientData<T> },

    #[state_machine_future(transitions(AwaitIncrementStorage))]
    IncrementStorage { data: AuthClientData<T> },

    #[state_machine_future(transitions(DetermineAck))]
    AwaitIncrementStorage {
        response: MyFuture<UpdateItemOutput>,
        data: AuthClientData<T>,
    },

    #[state_machine_future(transitions(AwaitCheckStorage))]
    CheckStorage { data: AuthClientData<T> },

    #[state_machine_future(transitions(Send, DetermineAck))]
    AwaitCheckStorage {
        response: MyFuture<CheckStorageResponse>,
        data: AuthClientData<T>,
    },

    #[state_machine_future(transitions(DetermineAck))]
    AwaitMigrateUser {
        response: MyFuture<()>,
        data: AuthClientData<T>,
    },

    #[state_machine_future(transitions(AuthDone))]
    AwaitDropUser {
        response: MyFuture<()>,
        data: AuthClientData<T>,
    },

    #[state_machine_future(transitions(Send))]
    AwaitRegister {
        channel_id: Uuid,
        response: MyFuture<RegisterResponse>,
        data: AuthClientData<T>,
    },

    #[state_machine_future(transitions(Send))]
    AwaitUnregister {
        channel_id: Uuid,
        code: u32,
        response: MyFuture<bool>,
        data: AuthClientData<T>,
    },

    #[state_machine_future(transitions(DetermineAck))]
    AwaitDelete {
        response: MyFuture<()>,
        data: AuthClientData<T>,
    },

    #[state_machine_future(ready)]
    AuthDone(()),

    #[state_machine_future(error)]
    GeneralAuthClientStateError(Error),
}

impl<T> PollAuthClientState<T> for AuthClientState<T>
where
    T: Stream<Item = ClientMessage, Error = Error>
        + Sink<SinkItem = ServerMessage, SinkError = Error>
        + 'static,
{
    fn poll_send<'a>(send: &'a mut RentToOwn<'a, Send<T>>) -> Poll<AfterSend<T>, Error> {
        trace!("State: Send");
        let sent = {
            let Send {
                ref mut smessages,
                ref mut data,
                ..
            } = **send;
            if !smessages.is_empty() {
                trace!("🚟 Sending {} msgs: {:#?}", smessages.len(), smessages);
                let item = smessages.remove(0);
                let ret = data.ws.start_send(item).map_err(|_e| Error::SendError)?;
                match ret {
                    AsyncSink::Ready => true,
                    AsyncSink::NotReady(returned) => {
                        smessages.insert(0, returned);
                        return Ok(Async::NotReady);
                    }
                }
            } else {
                false
            }
        };

        let Send { smessages, data } = send.take();
        if sent {
            transition!(AwaitSend { smessages, data });
        }
        transition!(DetermineAck { data })
    }

    fn poll_await_send<'a>(
        await_send: &'a mut RentToOwn<'a, AwaitSend<T>>,
    ) -> Poll<AfterAwaitSend<T>, Error> {
        trace!("State: AwaitSend");
        try_ready!(await_send.data.ws.poll_complete());

        let AwaitSend { smessages, data } = await_send.take();
        let webpush_rc = data.webpush.clone();
        let webpush = webpush_rc.borrow();
        if webpush.sent_from_storage > data.srv.opts.msg_limit {
            // Exceeded the max limit of stored messages: drop the user to trigger a
            // re-register
            debug!("Dropping user: exceeded msg_limit");
            let response = Box::new(data.srv.ddb.drop_uaid(&webpush.uaid));
            transition!(AwaitDropUser { response, data });
        } else if !smessages.is_empty() {
            transition!(Send { smessages, data });
        }
        transition!(DetermineAck { data })
    }

    fn poll_determine_ack<'a>(
        detack: &'a mut RentToOwn<'a, DetermineAck<T>>,
    ) -> Poll<AfterDetermineAck<T>, Error> {
        let DetermineAck { data } = detack.take();
        let webpush_rc = data.webpush.clone();
        let webpush = webpush_rc.borrow();
        let all_acked = !webpush.unacked_messages();
        if all_acked && webpush.flags.check && webpush.flags.increment_storage {
            transition!(IncrementStorage { data });
        } else if all_acked && webpush.flags.check {
            transition!(CheckStorage { data });
        } else if all_acked && webpush.flags.rotate_message_table {
            debug!("Triggering migration");
            let response = Box::new(
                data.srv
                    .ddb
                    .migrate_user(&webpush.uaid, &webpush.message_month),
            );
            transition!(AwaitMigrateUser { response, data });
        } else if all_acked && webpush.flags.reset_uaid {
            debug!("Dropping user: flagged reset_uaid");
            let response = Box::new(data.srv.ddb.drop_uaid(&webpush.uaid));
            transition!(AwaitDropUser { response, data });
        }
        transition!(AwaitInput { data })
    }

    fn poll_await_input<'a>(
        r#await: &'a mut RentToOwn<'a, AwaitInput<T>>,
    ) -> Poll<AfterAwaitInput<T>, Error> {
        trace!("State: AwaitInput");
        // The following is a blocking call. No action is taken until we either get a
        // websocket data packet or there's an incoming notification.
        let input = try_ready!(r#await.data.input_or_notif());
        let AwaitInput { data } = r#await.take();
        let webpush_rc = data.webpush.clone();
        let mut webpush = webpush_rc.borrow_mut();
        match input {
            Either::A(ClientMessage::Hello { .. }) => Err(Error::InvalidStateTransition(
                "AwaitInput".to_string(),
                "Hello".to_string(),
            )),
            Either::A(ClientMessage::BroadcastSubscribe { broadcasts }) => {
                let broadcast_delta = {
                    let mut broadcast_subs = data.broadcast_subs.borrow_mut();
                    data.srv.process_broadcasts(
                        &mut broadcast_subs,
                        &Broadcast::from_hashmap(broadcasts),
                    )
                };

                if let Some(response) = broadcast_delta {
                    transition!(Send {
                        smessages: vec![ServerMessage::Broadcast {
                            broadcasts: response,
                        }],
                        data,
                    });
                } else {
                    transition!(AwaitInput { data });
                }
            }
            Either::A(ClientMessage::Register {
                channel_id: channel_id_str,
                key,
            }) => {
                debug!("Got a register command";
                       "uaid" => &webpush.uaid.to_string(),
                       "channel_id" => &channel_id_str,
                );
                let channel_id = Uuid::parse_str(&channel_id_str).map_err(|_e| {
                    Error::InvalidClientMessage(format!("Invalid channelID: {}", channel_id_str))
                })?;
                if channel_id.as_hyphenated().to_string() != channel_id_str {
                    return Err(Error::InvalidClientMessage(format!(
                        "Invalid UUID format, not lower-case/dashed: {}",
                        channel_id
                    )));
                }

                let uaid = webpush.uaid;
                let message_month = webpush.message_month.clone();
                let srv = &data.srv;
                let fut = match make_endpoint(
                    &uaid,
                    &channel_id,
                    key.as_deref(),
                    &srv.opts.endpoint_url,
                    &srv.opts.fernet,
                ) {
                    Ok(endpoint) => srv.ddb.register(
                        &uaid,
                        &channel_id,
                        &message_month,
                        &endpoint,
                        webpush.deferred_user_registration.as_ref(),
                    ),
                    Err(e) => {
                        error!("make_endpoint: {:?}", e);
                        Box::new(future::ok(RegisterResponse::Error {
                            error_msg: "Failed to generate endpoint".to_string(),
                            status: 400,
                        }))
                    }
                };
                transition!(AwaitRegister {
                    channel_id,
                    response: fut,
                    data,
                });
            }
            Either::A(ClientMessage::Unregister { channel_id, code }) => {
                debug!("Got a unregister command");
                // XXX: unregister should check the format of channel_id like
                // register does
                let uaid = webpush.uaid;
                let message_month = webpush.message_month.clone();
                let response =
                    Box::new(data.srv.ddb.unregister(&uaid, &channel_id, &message_month));
                transition!(AwaitUnregister {
                    channel_id,
                    code: code.unwrap_or(200),
                    response,
                    data,
                });
            }
            Either::A(ClientMessage::Nack { code, .. }) => {
                // only metric codes expected from the client (or 0)
                let mcode = code
                    .and_then(|code| {
                        if (301..=303).contains(&code) {
                            Some(code)
                        } else {
                            None
                        }
                    })
                    .unwrap_or(0);
                data.srv
                    .metrics
                    .incr_with_tags("ua.command.nack")
                    .with_tag("code", &mcode.to_string())
                    .send();
                webpush.stats.nacks += 1;
                transition!(AwaitInput { data });
            }
            Either::A(ClientMessage::Ack { updates }) => {
                data.srv.metrics.incr("ua.command.ack").ok();
                let mut fut: Option<MyFuture<()>> = None;
                for notif in &updates {
                    if let Some(pos) = webpush.unacked_direct_notifs.iter().position(|v| {
                        v.channel_id == notif.channel_id && v.version == notif.version
                    }) {
                        webpush.stats.direct_acked += 1;
                        webpush.unacked_direct_notifs.remove(pos);
                        continue;
                    };
                    if let Some(pos) = webpush.unacked_stored_notifs.iter().position(|v| {
                        v.channel_id == notif.channel_id && v.version == notif.version
                    }) {
                        webpush.stats.stored_acked += 1;
                        let message_month = webpush.message_month.clone();
                        let n = webpush.unacked_stored_notifs.remove(pos);
                        // Topic/legacy messages have no sortkey_timestamp
                        if n.sortkey_timestamp.is_none() {
                            fut = if let Some(call) = fut {
                                let my_fut =
                                    data.srv
                                        .ddb
                                        .delete_message(&message_month, &webpush.uaid, &n);
                                Some(Box::new(call.and_then(move |_| my_fut)))
                            } else {
                                Some(Box::new(data.srv.ddb.delete_message(
                                    &message_month,
                                    &webpush.uaid,
                                    &n,
                                )))
                            }
                        }
                        continue;
                    };
                }
                if let Some(my_fut) = fut {
                    transition!(AwaitDelete {
                        response: my_fut,
                        data,
                    });
                } else {
                    transition!(DetermineAck { data });
                }
            }
            Either::A(ClientMessage::Ping) => {
                // Clients shouldn't ping > than once per minute or we
                // disconnect them
                if sec_since_epoch() - webpush.last_ping >= 45 {
                    trace!("🏓 Got a ping, sending pong");
                    webpush.last_ping = sec_since_epoch();
                    transition!(Send {
                        smessages: vec![ServerMessage::Ping],
                        data,
                    })
                } else {
                    trace!("🏓 Got a ping too quickly, disconnecting");
                    Err(Error::ExcessivePing)
                }
            }
            Either::B(ServerNotification::Notification(notif)) => {
                if notif.ttl != 0 {
                    webpush.unacked_direct_notifs.push(notif.clone());
                }
                debug!("Got a notification to send, sending!");
                emit_metrics_for_send(&data.srv.metrics, &notif, "Direct", &webpush.ua_info);
                transition!(Send {
                    smessages: vec![ServerMessage::Notification(notif)],
                    data,
                });
            }
            Either::B(ServerNotification::CheckStorage) => {
                webpush.flags.include_topic = true;
                webpush.flags.check = true;
                transition!(DetermineAck { data });
            }
            Either::B(ServerNotification::Disconnect) => {
                debug!("Got told to disconnect, connecting client has our uaid");
                Err(Error::RepeatUaidDisconnect)
            }
        }
    }

    fn poll_increment_storage<'a>(
        increment_storage: &'a mut RentToOwn<'a, IncrementStorage<T>>,
    ) -> Poll<AfterIncrementStorage<T>, Error> {
        trace!("State: IncrementStorage");
        let webpush_rc = increment_storage.data.webpush.clone();
        let webpush = webpush_rc.borrow();
        let timestamp = webpush
            .unacked_stored_highest
            .ok_or_else(|| Error::GeneralError("unacked_stored_highest unset".into()))?
            .to_string();
        let response = Box::new(increment_storage.data.srv.ddb.increment_storage(
            &webpush.message_month,
            &webpush.uaid,
            &timestamp,
        ));
        transition!(AwaitIncrementStorage {
            response,
            data: increment_storage.take().data,
        })
    }

    fn poll_await_increment_storage<'a>(
        await_increment_storage: &'a mut RentToOwn<'a, AwaitIncrementStorage<T>>,
    ) -> Poll<AfterAwaitIncrementStorage<T>, Error> {
        trace!("State: AwaitIncrementStorage");
        try_ready!(await_increment_storage.response.poll());
        let AwaitIncrementStorage { data, .. } = await_increment_storage.take();
        let webpush = data.webpush.clone();
        webpush.borrow_mut().flags.increment_storage = false;
        transition!(DetermineAck { data })
    }

    fn poll_check_storage<'a>(
        check_storage: &'a mut RentToOwn<'a, CheckStorage<T>>,
    ) -> Poll<AfterCheckStorage<T>, Error> {
        trace!("State: CheckStorage");
        let CheckStorage { data } = check_storage.take();
        let response = Box::new({
            let webpush = data.webpush.borrow();
            data.srv.ddb.check_storage(
                &webpush.message_month.clone(),
                &webpush.uaid,
                webpush.flags.include_topic,
                webpush.unacked_stored_highest,
            )
        });
        transition!(AwaitCheckStorage { response, data })
    }

    fn poll_await_check_storage<'a>(
        await_check_storage: &'a mut RentToOwn<'a, AwaitCheckStorage<T>>,
    ) -> Poll<AfterAwaitCheckStorage<T>, Error> {
        trace!("State: AwaitCheckStorage");
        let CheckStorageResponse {
            include_topic,
            mut messages,
            timestamp,
        } = try_ready!(await_check_storage.response.poll());
        debug!("Got checkstorage response");

        let AwaitCheckStorage { data, .. } = await_check_storage.take();
        let webpush_rc = data.webpush.clone();
        let mut webpush = webpush_rc.borrow_mut();
        webpush.flags.include_topic = include_topic;
        debug!("Setting unacked stored highest to {:?}", timestamp);
        webpush.unacked_stored_highest = timestamp;
        if messages.is_empty() {
            webpush.flags.check = false;
            webpush.sent_from_storage = 0;
            transition!(DetermineAck { data });
        }

        // Filter out TTL expired messages
        let now = sec_since_epoch();
        let srv = data.srv.clone();
        messages.retain(|n| {
            if !n.expired(now) {
                return true;
            }
            if n.sortkey_timestamp.is_none() {
                srv.handle.spawn(
                    srv.ddb
                        .delete_message(&webpush.message_month, &webpush.uaid, n)
                        .then(|_| {
                            debug!("Deleting expired message without sortkey_timestamp");
                            Ok(())
                        }),
                );
            }
            false
        });
        webpush.flags.increment_storage = !include_topic && timestamp.is_some();
        // If there's still messages send them out
        if !messages.is_empty() {
            webpush
                .unacked_stored_notifs
                .extend(messages.iter().cloned());
            let smessages: Vec<_> = messages
                .into_iter()
                .inspect(|msg| {
                    emit_metrics_for_send(&data.srv.metrics, msg, "Stored", &webpush.ua_info)
                })
                .map(ServerMessage::Notification)
                .collect();
            webpush.sent_from_storage += smessages.len() as u32;
            transition!(Send { smessages, data })
        } else {
            // No messages remaining
            transition!(DetermineAck { data })
        }
    }

    fn poll_await_migrate_user<'a>(
        await_migrate_user: &'a mut RentToOwn<'a, AwaitMigrateUser<T>>,
    ) -> Poll<AfterAwaitMigrateUser<T>, Error> {
        trace!("State: AwaitMigrateUser");
        try_ready!(await_migrate_user.response.poll());
        let AwaitMigrateUser { data, .. } = await_migrate_user.take();
        {
            let mut webpush = data.webpush.borrow_mut();
            webpush.message_month = data.srv.ddb.current_message_month.clone();
            webpush.flags.rotate_message_table = false;
        }
        transition!(DetermineAck { data })
    }

    fn poll_await_drop_user<'a>(
        await_drop_user: &'a mut RentToOwn<'a, AwaitDropUser<T>>,
    ) -> Poll<AfterAwaitDropUser, Error> {
        trace!("State: AwaitDropUser");
        try_ready!(await_drop_user.response.poll());
        transition!(AuthDone(()))
    }

    fn poll_await_register<'a>(
        await_register: &'a mut RentToOwn<'a, AwaitRegister<T>>,
    ) -> Poll<AfterAwaitRegister<T>, Error> {
        trace!("State: AwaitRegister");
        let msg = match try_ready!(await_register.response.poll()) {
            RegisterResponse::Success { endpoint } => {
                let mut webpush = await_register.data.webpush.borrow_mut();
                await_register
                    .data
                    .srv
                    .metrics
                    .incr("ua.command.register")
                    .ok();
                webpush.stats.registers += 1;
                ServerMessage::Register {
                    channel_id: await_register.channel_id,
                    status: 200,
                    push_endpoint: endpoint,
                }
            }
            RegisterResponse::Error { error_msg, status } => {
                debug!("Got unregister fail, error: {}", error_msg);
                ServerMessage::Register {
                    channel_id: await_register.channel_id,
                    status,
                    push_endpoint: "".into(),
                }
            }
        };

        let data = await_register.take().data;
        {
            let mut webpush = data.webpush.borrow_mut();
            // If we completed a deferred user registration during a channel
            // subscription (Client::Register), we're now all done with it
            webpush.deferred_user_registration = None;
        }

        transition!(Send {
            smessages: vec![msg],
            data,
        })
    }

    fn poll_await_unregister<'a>(
        await_unregister: &'a mut RentToOwn<'a, AwaitUnregister<T>>,
    ) -> Poll<AfterAwaitUnregister<T>, Error> {
        trace!("State: AwaitUnRegister");
        let msg = if try_ready!(await_unregister.response.poll()) {
            debug!("Got the unregister response");
            let mut webpush = await_unregister.data.webpush.borrow_mut();
            webpush.stats.unregisters += 1;
            ServerMessage::Unregister {
                channel_id: await_unregister.channel_id,
                status: 200,
            }
        } else {
            debug!("Got unregister fail");
            ServerMessage::Unregister {
                channel_id: await_unregister.channel_id,
                status: 500,
            }
        };

        let AwaitUnregister { code, data, .. } = await_unregister.take();
        data.srv
            .metrics
            .incr_with_tags("ua.command.unregister")
            .with_tag("code", &code.to_string())
            .send();
        transition!(Send {
            smessages: vec![msg],
            data,
        })
    }

    fn poll_await_delete<'a>(
        await_delete: &'a mut RentToOwn<'a, AwaitDelete<T>>,
    ) -> Poll<AfterAwaitDelete<T>, Error> {
        trace!("State: AwaitDelete");
        try_ready!(await_delete.response.poll());
        transition!(DetermineAck {
            data: await_delete.take().data,
        })
    }
}

fn emit_metrics_for_send(
    metrics: &StatsdClient,
    notif: &Notification,
    source: &'static str,
    user_agent_info: &UserAgentInfo,
) {
    metrics
        .incr_with_tags("ua.notification.sent")
        .with_tag("source", source)
        .with_tag("topic", &notif.topic.is_some().to_string())
        .with_tag("os", &user_agent_info.metrics_os)
        // TODO: include `internal` if meta is set
        .send();
    metrics
        .count_with_tags(
            "ua.message_data",
            notif.data.as_ref().map_or(0, |data| data.len() as i64),
        )
        .with_tag("source", source)
        .with_tag("os", &user_agent_info.metrics_os)
        .send();
}<|MERGE_RESOLUTION|>--- conflicted
+++ resolved
@@ -1,4 +1,6 @@
 //! Management of connected clients to a WebPush server
+#![allow(dead_code)]
+
 use cadence::{prelude::*, StatsdClient};
 use futures::future::Either;
 use futures::sync::mpsc;
@@ -606,12 +608,8 @@
 
         // Log out the sentry message if applicable and convert to error msg
         let error = if let Some(ref err) = error {
-<<<<<<< HEAD
+            let ua_info = ua_info.clone();
             let mut event = sentry::event_from_error(err);
-=======
-            let ua_info = ua_info.clone();
-            let mut event = event_from_error_chain(err);
->>>>>>> 922fcf8d
             event.user = Some(sentry::User {
                 id: Some(webpush.uaid.as_simple().to_string()),
                 ..Default::default()
