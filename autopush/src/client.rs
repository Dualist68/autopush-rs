//! Management of connected clients to a WebPush server
use cadence::{prelude::*, StatsdClient};
use error_chain::ChainedError;
use futures::future::Either;
use futures::sync::mpsc;
use futures::sync::oneshot::Receiver;
use futures::AsyncSink;
use futures::{future, try_ready};
use futures::{Async, Future, Poll, Sink, Stream};
use reqwest::r#async::Client as AsyncClient;
use rusoto_dynamodb::UpdateItemOutput;
use sentry::integrations::error_chain::event_from_error_chain;
use state_machine_future::{transition, RentToOwn, StateMachineFuture};
use std::cell::RefCell;
use std::mem;
use std::rc::Rc;
use std::time::Duration;
use tokio_core::reactor::Timeout;
use uuid::Uuid;

use autopush_common::db::{CheckStorageResponse, DynamoDbUser, HelloResponse, RegisterResponse};
use autopush_common::endpoint::make_endpoint;
use autopush_common::errors::*;
use autopush_common::notification::Notification;
use autopush_common::util::{ms_since_epoch, sec_since_epoch};

use crate::megaphone::{Broadcast, BroadcastSubs};
use crate::server::protocol::{ClientMessage, ServerMessage, ServerNotification};
use crate::server::Server;
use crate::user_agent::parse_user_agent;

// Created and handed to the AutopushServer
pub struct RegisteredClient {
    pub uaid: Uuid,
    pub uid: Uuid,
    pub tx: mpsc::UnboundedSender<ServerNotification>,
}

pub struct Client<T>
where
    T: Stream<Item = ClientMessage, Error = Error>
        + Sink<SinkItem = ServerMessage, SinkError = Error>
        + 'static,
{
    state_machine: UnAuthClientStateFuture<T>,
    srv: Rc<Server>,
    broadcast_subs: Rc<RefCell<BroadcastSubs>>,
    tx: mpsc::UnboundedSender<ServerNotification>,
}

impl<T> Client<T>
where
    T: Stream<Item = ClientMessage, Error = Error>
        + Sink<SinkItem = ServerMessage, SinkError = Error>
        + 'static,
{
    /// Spins up a new client communicating over the websocket `ws` specified.
    ///
    /// The `ws` specified already has ping/pong parts of the websocket
    /// protocol managed elsewhere, and this struct is only expected to deal
    /// with webpush-specific messages.
    ///
    /// The `srv` argument is the server that this client is attached to and
    /// the various state behind the server. This provides transitive access to
    /// various configuration options of the server as well as the ability to
    /// call back into Python.
    pub fn new(ws: T, srv: &Rc<Server>, mut uarx: Receiver<String>) -> Client<T> {
        let srv = srv.clone();
        let timeout = Timeout::new(srv.opts.open_handshake_timeout.unwrap(), &srv.handle).unwrap();
        let (tx, rx) = mpsc::unbounded();

        // Pull out the user-agent, which we should have by now
        let uastr = match uarx.poll() {
            Ok(Async::Ready(ua)) => ua,
            Ok(Async::NotReady) => {
                error!("Failed to parse the user-agent");
                String::from("")
            }
            Err(_) => {
                error!("Failed to receive a value");
                String::from("")
            }
        };

        let broadcast_subs = Rc::new(RefCell::new(Default::default()));
        let sm = UnAuthClientState::start(
            UnAuthClientData {
                srv: srv.clone(),
                ws,
                user_agent: uastr,
                broadcast_subs: broadcast_subs.clone(),
            },
            timeout,
            tx.clone(),
            rx,
        );

        Self {
            state_machine: sm,
            srv,
            broadcast_subs,
            tx,
        }
    }

    pub fn broadcast_delta(&mut self) -> Option<Vec<Broadcast>> {
        let mut broadcast_subs = self.broadcast_subs.borrow_mut();
        self.srv.broadcast_delta(&mut broadcast_subs)
    }

    pub fn shutdown(&mut self) {
        let _result = self.tx.unbounded_send(ServerNotification::Disconnect);
    }
}

impl<T> Future for Client<T>
where
    T: Stream<Item = ClientMessage, Error = Error>
        + Sink<SinkItem = ServerMessage, SinkError = Error>
        + 'static,
{
    type Item = ();
    type Error = Error;

    fn poll(&mut self) -> Poll<(), Error> {
        self.state_machine.poll()
    }
}

// Websocket session statistics
#[derive(Clone, Default)]
struct SessionStatistics {
    // User data
    uaid: String,
    uaid_reset: bool,
    existing_uaid: bool,
    connection_type: String,

    // Usage data
    direct_acked: i32,
    direct_storage: i32,
    stored_retrieved: i32,
    stored_acked: i32,
    nacks: i32,
    unregisters: i32,
    registers: i32,
}

// Represent the state for a valid WebPush client that is authenticated
pub struct WebPushClient {
    uaid: Uuid,
    uid: Uuid,
    rx: mpsc::UnboundedReceiver<ServerNotification>,
    flags: ClientFlags,
    message_month: String,
    unacked_direct_notifs: Vec<Notification>,
    unacked_stored_notifs: Vec<Notification>,
    // Highest version from stored, retained for use with increment
    // when all the unacked storeds are ack'd
    unacked_stored_highest: Option<u64>,
    connected_at: u64,
    sent_from_storage: u32,
    last_ping: u64,
    stats: SessionStatistics,
    deferred_user_registration: Option<DynamoDbUser>,
}

impl Default for WebPushClient {
    fn default() -> Self {
        let (_, rx) = mpsc::unbounded();
        Self {
            uaid: Default::default(),
            uid: Default::default(),
            rx,
            flags: Default::default(),
            message_month: Default::default(),
            unacked_direct_notifs: Default::default(),
            unacked_stored_notifs: Default::default(),
            unacked_stored_highest: Default::default(),
            connected_at: Default::default(),
            sent_from_storage: Default::default(),
            last_ping: Default::default(),
            stats: Default::default(),
            deferred_user_registration: Default::default(),
        }
    }
}

impl WebPushClient {
    fn unacked_messages(&self) -> bool {
        !self.unacked_stored_notifs.is_empty() || !self.unacked_direct_notifs.is_empty()
    }
}

#[derive(Default)]
pub struct ClientFlags {
    /// Whether check_storage queries for topic (not "timestamped") messages
    include_topic: bool,
    /// Flags the need to increment the last read for timestamp for timestamped messages
    increment_storage: bool,
    /// Whether this client needs to check storage for messages
    check: bool,
    /// Flags the need to drop the user record
    reset_uaid: bool,
    rotate_message_table: bool,
}

impl ClientFlags {
    fn new() -> Self {
        Self {
            include_topic: true,
            increment_storage: false,
            check: false,
            reset_uaid: false,
            rotate_message_table: false,
        }
    }
}

pub struct UnAuthClientData<T> {
    srv: Rc<Server>,
    ws: T,
    user_agent: String,
    broadcast_subs: Rc<RefCell<BroadcastSubs>>,
}

impl<T> UnAuthClientData<T>
where
    T: Stream<Item = ClientMessage, Error = Error>
        + Sink<SinkItem = ServerMessage, SinkError = Error>
        + 'static,
{
    fn input_with_timeout(&mut self, timeout: &mut Timeout) -> Poll<ClientMessage, Error> {
        let item = match timeout.poll()? {
            Async::Ready(_) => return Err("Client timed out".into()),
            Async::NotReady => match self.ws.poll()? {
                Async::Ready(None) => return Err("Client dropped".into()),
                Async::Ready(Some(msg)) => Async::Ready(msg),
                Async::NotReady => Async::NotReady,
            },
        };
        Ok(item)
    }
}

pub struct AuthClientData<T> {
    srv: Rc<Server>,
    ws: T,
    webpush: Rc<RefCell<WebPushClient>>,
    broadcast_subs: Rc<RefCell<BroadcastSubs>>,
}

impl<T> AuthClientData<T>
where
    T: Stream<Item = ClientMessage, Error = Error>
        + Sink<SinkItem = ServerMessage, SinkError = Error>
        + 'static,
{
    fn input_or_notif(&mut self) -> Poll<Either<ClientMessage, ServerNotification>, Error> {
        let mut webpush = self.webpush.borrow_mut();
        let item = match webpush.rx.poll() {
            Ok(Async::Ready(Some(notif))) => Either::B(notif),
            Ok(Async::Ready(None)) => return Err("Sending side dropped".into()),
            Ok(Async::NotReady) => match self.ws.poll()? {
                Async::Ready(None) => return Err("Client dropped".into()),
                Async::Ready(Some(msg)) => Either::A(msg),
                Async::NotReady => return Ok(Async::NotReady),
            },
            Err(_) => return Err("Unexpected error".into()),
        };
        Ok(Async::Ready(item))
    }
}

#[derive(StateMachineFuture)]
pub enum UnAuthClientState<T>
where
    T: Stream<Item = ClientMessage, Error = Error>
        + Sink<SinkItem = ServerMessage, SinkError = Error>
        + 'static,
{
    #[state_machine_future(start, transitions(AwaitProcessHello))]
    AwaitHello {
        data: UnAuthClientData<T>,
        timeout: Timeout,
        tx: mpsc::UnboundedSender<ServerNotification>,
        rx: mpsc::UnboundedReceiver<ServerNotification>,
    },

    #[state_machine_future(transitions(AwaitRegistryConnect))]
    AwaitProcessHello {
        response: MyFuture<HelloResponse>,
        data: UnAuthClientData<T>,
        desired_broadcasts: Vec<Broadcast>,
        tx: mpsc::UnboundedSender<ServerNotification>,
        rx: mpsc::UnboundedReceiver<ServerNotification>,
    },

    #[state_machine_future(transitions(AwaitSessionComplete))]
    AwaitRegistryConnect {
        response: MyFuture<ServerMessage>,
        srv: Rc<Server>,
        ws: T,
        user_agent: String,
        webpush: Rc<RefCell<WebPushClient>>,
        broadcast_subs: Rc<RefCell<BroadcastSubs>>,
    },

    #[state_machine_future(transitions(AwaitRegistryDisconnect))]
    AwaitSessionComplete {
        auth_state_machine: AuthClientStateFuture<T>,
        srv: Rc<Server>,
        user_agent: String,
        webpush: Rc<RefCell<WebPushClient>>,
    },

    #[state_machine_future(transitions(UnAuthDone))]
    AwaitRegistryDisconnect {
        response: MyFuture<()>,
        srv: Rc<Server>,
        user_agent: String,
        webpush: Rc<RefCell<WebPushClient>>,
        error: Option<Error>,
    },

    #[state_machine_future(ready)]
    UnAuthDone(()),

    #[state_machine_future(error)]
<<<<<<< HEAD
    GeneralUnAuthError(Error),
=======
    GeneralUnauthClientError(Error),
>>>>>>> 0027d78f
}

impl<T> PollUnAuthClientState<T> for UnAuthClientState<T>
where
    T: Stream<Item = ClientMessage, Error = Error>
        + Sink<SinkItem = ServerMessage, SinkError = Error>
        + 'static,
{
    fn poll_await_hello<'a>(
        hello: &'a mut RentToOwn<'a, AwaitHello<T>>,
    ) -> Poll<AfterAwaitHello<T>, Error> {
        trace!("State: AwaitHello");
        let (uaid, desired_broadcasts) = {
            let AwaitHello {
                ref mut data,
                ref mut timeout,
                ..
            } = **hello;
            match try_ready!(data.input_with_timeout(timeout)) {
                ClientMessage::Hello {
                    uaid,
                    use_webpush: Some(true),
                    broadcasts,
                    ..
                } => (
                    uaid.and_then(|uaid| Uuid::parse_str(uaid.as_str()).ok()),
                    Broadcast::from_hashmap(broadcasts.unwrap_or_default()),
                ),
                _ => return Err("Invalid message, must be hello".into()),
            }
        };

        let AwaitHello { data, tx, rx, .. } = hello.take();
        let connected_at = ms_since_epoch();
        trace!("### AwaitHello UAID: {:?}", uaid);
        // Defer registration (don't write the user to the router table yet)
        // when no uaid was specified. We'll get back a pending DynamoDbUser
        // from the HelloResponse. It'll be potentially written to the db later
        // whenever the user first subscribes to a channel_id
        // (ClientMessage::Register).
        let defer_registration = uaid.is_none();
        let response = Box::new(data.srv.ddb.hello(
            connected_at,
            uaid.as_ref(),
            &data.srv.opts.router_url,
            defer_registration,
        ));
        transition!(AwaitProcessHello {
            response,
            data,
            desired_broadcasts,
            tx,
            rx,
        })
    }

    fn poll_await_process_hello<'a>(
        process_hello: &'a mut RentToOwn<'a, AwaitProcessHello<T>>,
    ) -> Poll<AfterAwaitProcessHello<T>, Error> {
        trace!("State: AwaitProcessHello");
        let (
            uaid,
            message_month,
            check_storage,
            reset_uaid,
            rotate_message_table,
            connected_at,
            deferred_user_registration,
        ) = {
            let res = try_ready!(process_hello.response.poll());
            match res {
                HelloResponse {
                    uaid: Some(uaid),
                    message_month,
                    check_storage,
                    reset_uaid,
                    rotate_message_table,
                    connected_at,
                    deferred_user_registration,
                } => {
                    trace!("### AfterAwaitProcessHello: uaid = {:?}", uaid);
                    (
                        uaid,
                        message_month,
                        check_storage,
                        reset_uaid,
                        rotate_message_table,
                        connected_at,
                        deferred_user_registration,
                    )
                }
                HelloResponse { uaid: None, .. } => {
                    trace!("UAID undefined");
                    return Err("Already connected elsewhere".into());
                }
            }
        };

        trace!("### post hello: {:?}", &uaid);

        let AwaitProcessHello {
            data,
            desired_broadcasts,
            tx,
            rx,
            ..
        } = process_hello.take();
        let user_is_registered = deferred_user_registration.is_none();
        trace!(
            "### Taken hello. user_is_registered: {}, {:?}",
            user_is_registered,
            uaid
        );
        data.srv.metrics.incr("ua.command.hello").ok();

        let UnAuthClientData {
            srv,
            ws,
            user_agent,
            broadcast_subs,
        } = data;

        // Setup the objects and such needed for a WebPushClient
        let mut flags = ClientFlags::new();
        flags.check = check_storage;
        flags.reset_uaid = reset_uaid;
        flags.rotate_message_table = rotate_message_table;
        let (initialized_subs, broadcasts) = srv.broadcast_init(&desired_broadcasts);
        broadcast_subs.replace(initialized_subs);
        let uid = Uuid::new_v4();
        let webpush = Rc::new(RefCell::new(WebPushClient {
            uaid,
            uid,
            flags,
            rx,
            message_month,
            connected_at,
            stats: SessionStatistics {
                uaid: uaid.to_simple().to_string(),
                uaid_reset: reset_uaid,
                existing_uaid: check_storage,
                connection_type: String::from("webpush"),
                ..Default::default()
            },
            deferred_user_registration,
            ..Default::default()
        }));

        let response = Box::new(
            srv.clients
                .connect(RegisteredClient { uaid, uid, tx })
                .and_then(move |_| {
                    // generate the response message back to the client.
                    Ok(ServerMessage::Hello {
                        uaid: uaid.to_simple().to_string(),
                        status: 200,
                        use_webpush: Some(true),
                        broadcasts,
                    })
                }),
        );

        transition!(AwaitRegistryConnect {
            response,
            srv,
            ws,
            user_agent,
            webpush,
            broadcast_subs,
        })
    }

    fn poll_await_registry_connect<'a>(
        registry_connect: &'a mut RentToOwn<'a, AwaitRegistryConnect<T>>,
    ) -> Poll<AfterAwaitRegistryConnect<T>, Error> {
        trace!("State: AwaitRegistryConnect");
        let hello_response = try_ready!(registry_connect.response.poll());

        let AwaitRegistryConnect {
            srv,
            ws,
            user_agent,
            webpush,
            broadcast_subs,
            ..
        } = registry_connect.take();

        let auth_state_machine = AuthClientState::start(
            vec![hello_response],
            AuthClientData {
                srv: srv.clone(),
                ws,
                webpush: webpush.clone(),
                broadcast_subs,
            },
        );

        transition!(AwaitSessionComplete {
            auth_state_machine,
            srv,
            user_agent,
            webpush,
        })
    }

    fn poll_await_session_complete<'a>(
        session_complete: &'a mut RentToOwn<'a, AwaitSessionComplete<T>>,
    ) -> Poll<AfterAwaitSessionComplete, Error> {
        trace!("State: AwaitSessionComplete");
        let error = {
            match session_complete.auth_state_machine.poll() {
                Ok(Async::NotReady) => return Ok(Async::NotReady),
                Ok(Async::Ready(_))
                | Err(Error(ErrorKind::Ws(_), _))
                | Err(Error(ErrorKind::Io(_), _))
                | Err(Error(ErrorKind::PongTimeout, _))
                | Err(Error(ErrorKind::RepeatUaidDisconnect, _))
                | Err(Error(ErrorKind::ExcessivePing, _))
                | Err(Error(ErrorKind::InvalidStateTransition(_, _), _))
                | Err(Error(ErrorKind::InvalidClientMessage(_), _))
                | Err(Error(ErrorKind::SendError, _)) => None,
                Err(e) => Some(e),
            }
        };

        let AwaitSessionComplete {
            srv,
            user_agent,
            webpush,
            ..
        } = session_complete.take();

        let response = srv
            .clients
            .disconnect(&webpush.borrow().uaid, &webpush.borrow().uid);

        transition!(AwaitRegistryDisconnect {
            response,
            srv,
            user_agent,
            webpush,
            error,
        })
    }

    fn poll_await_registry_disconnect<'a>(
        registry_disconnect: &'a mut RentToOwn<'a, AwaitRegistryDisconnect>,
    ) -> Poll<AfterAwaitRegistryDisconnect, Error> {
        trace!("State: AwaitRegistryDisconnect");
        try_ready!(registry_disconnect.response.poll());

        let AwaitRegistryDisconnect {
            srv,
            user_agent,
            webpush,
            error,
            ..
        } = registry_disconnect.take();

        let mut webpush = webpush.borrow_mut();
        // If there's any notifications in the queue, move them to our unacked direct notifs
        webpush.rx.close();
        while let Ok(Async::Ready(Some(msg))) = webpush.rx.poll() {
            match msg {
                ServerNotification::CheckStorage | ServerNotification::Disconnect => continue,
                ServerNotification::Notification(notif) => {
                    webpush.unacked_direct_notifs.push(notif)
                }
            }
        }
        let now = ms_since_epoch();
        let elapsed = (now - webpush.connected_at) / 1_000;
        let (ua_result, metrics_os, metrics_browser) = parse_user_agent(&user_agent);
        // dogstatsd doesn't support timers: use histogram instead
        srv.metrics
            .time_with_tags("ua.connection.lifespan", elapsed)
            .with_tag("ua_os_family", metrics_os)
            .with_tag("ua_browser_family", metrics_browser)
            .send();

        // Log out the sentry message if applicable and convert to error msg
        let error = if let Some(ref err) = error {
            let mut event = event_from_error_chain(err);
            event.user = Some(sentry::User {
                id: Some(webpush.uaid.to_simple().to_string()),
                ..Default::default()
            });
            event
                .tags
                .insert("ua_name".to_string(), ua_result.name.to_string());
            event
                .tags
                .insert("ua_os_family".to_string(), metrics_os.to_string());
            event
                .tags
                .insert("ua_os_ver".to_string(), ua_result.os_version.to_string());
            event
                .tags
                .insert("ua_browser_family".to_string(), metrics_browser.to_string());
            event
                .tags
                .insert("ua_browser_ver".to_string(), ua_result.version.to_string());
            sentry::capture_event(event);
            err.display_chain().to_string()
        } else {
            "".to_string()
        };
        // If there's direct unack'd messages, they need to be saved out without blocking
        // here
        let mut stats = webpush.stats.clone();
        let unacked_direct_notifs = webpush.unacked_direct_notifs.len();
        if unacked_direct_notifs > 0 {
            debug!("Writing direct notifications to storage");
            stats.direct_storage += unacked_direct_notifs as i32;
            let mut notifs = mem::take(&mut webpush.unacked_direct_notifs);
            // Ensure we don't store these as legacy by setting a 0 as the sortkey_timestamp
            // That will ensure the Python side doesn't mark it as legacy during conversion and
            // still get the correct default us_time when saving.
            for notif in &mut notifs {
                notif.sortkey_timestamp = Some(0);
            }
            save_and_notify_undelivered_messages(&webpush, srv, notifs);
        }

        // Log out the final stats message
        info!("Session";
        "uaid_hash" => &stats.uaid,
        "uaid_reset" => stats.uaid_reset,
        "existing_uaid" => stats.existing_uaid,
        "connection_type" => &stats.connection_type,
        "ua_name" => ua_result.name,
        "ua_os_family" => metrics_os,
        "ua_os_ver" => ua_result.os_version.into_owned(),
        "ua_browser_family" => metrics_browser,
        "ua_browser_ver" => ua_result.version,
        "ua_category" => ua_result.category,
        "connection_time" => elapsed,
        "direct_acked" => stats.direct_acked,
        "direct_storage" => stats.direct_storage,
        "stored_retrieved" => stats.stored_retrieved,
        "stored_acked" => stats.stored_acked,
        "nacks" => stats.nacks,
        "registers" => stats.registers,
        "unregisters" => stats.unregisters,
        "disconnect_reason" => error,
        );
        transition!(UnAuthDone(()))
    }
}

fn save_and_notify_undelivered_messages(
    webpush: &WebPushClient,
    srv: Rc<Server>,
    notifs: Vec<Notification>,
) {
    let srv2 = srv.clone();
    let uaid = webpush.uaid;
    let connected_at = webpush.connected_at;
    srv.handle.spawn(
        srv.ddb
            .store_messages(&webpush.uaid, &webpush.message_month, notifs)
            .and_then(move |_| {
                debug!("Finished saving unacked direct notifications, checking for reconnect");
                srv2.ddb.get_user(&uaid)
            })
            .and_then(move |user| {
                let user = match user.ok_or_else(|| "No user record found".into()) {
                    Ok(user) => user,
                    Err(e) => return future::err(e),
                };

                // Return an err to stop processing if the user hasn't reconnected yet, otherwise
                // attempt to construct a client to make the request
                if user.connected_at == connected_at {
                    future::err("No notify needed".into())
                } else if let Some(node_id) = user.node_id {
                    let result = AsyncClient::builder()
                        .timeout(Duration::from_secs(1))
                        .build();
                    if let Ok(client) = result {
                        future::ok((client, user.uaid, node_id))
                    } else {
                        future::err("Unable to build http client".into())
                    }
                } else {
                    future::err("No new node_id, notify not needed".into())
                }
            })
            .and_then(|(client, uaid, node_id)| {
                // Send the notify to the user
                let notify_url = format!("{}/notif/{}", node_id, uaid.to_simple());
                client
                    .put(&notify_url)
                    .send()
                    .map_err(|_| "Failed to send".into())
            })
            .then(|_| {
                debug!("Finished cleanup");
                Ok(())
            }),
    );
}

#[derive(StateMachineFuture)]
pub enum AuthClientState<T>
where
    T: Stream<Item = ClientMessage, Error = Error>
        + Sink<SinkItem = ServerMessage, SinkError = Error>
        + 'static,
{
    #[state_machine_future(start, transitions(AwaitSend, DetermineAck))]
    Send {
        smessages: Vec<ServerMessage>,
        data: AuthClientData<T>,
    },

    #[state_machine_future(transitions(DetermineAck, Send, AwaitDropUser))]
    AwaitSend {
        smessages: Vec<ServerMessage>,
        data: AuthClientData<T>,
    },

    #[state_machine_future(transitions(
        IncrementStorage,
        CheckStorage,
        AwaitDropUser,
        AwaitMigrateUser,
        AwaitInput
    ))]
    DetermineAck { data: AuthClientData<T> },

    #[state_machine_future(transitions(
        DetermineAck,
        Send,
        AwaitInput,
        AwaitRegister,
        AwaitUnregister,
        AwaitDelete
    ))]
    AwaitInput { data: AuthClientData<T> },

    #[state_machine_future(transitions(AwaitIncrementStorage))]
    IncrementStorage { data: AuthClientData<T> },

    #[state_machine_future(transitions(DetermineAck))]
    AwaitIncrementStorage {
        response: MyFuture<UpdateItemOutput>,
        data: AuthClientData<T>,
    },

    #[state_machine_future(transitions(AwaitCheckStorage))]
    CheckStorage { data: AuthClientData<T> },

    #[state_machine_future(transitions(Send, DetermineAck))]
    AwaitCheckStorage {
        response: MyFuture<CheckStorageResponse>,
        data: AuthClientData<T>,
    },

    #[state_machine_future(transitions(DetermineAck))]
    AwaitMigrateUser {
        response: MyFuture<()>,
        data: AuthClientData<T>,
    },

    #[state_machine_future(transitions(AuthDone))]
    AwaitDropUser {
        response: MyFuture<()>,
        data: AuthClientData<T>,
    },

    #[state_machine_future(transitions(Send))]
    AwaitRegister {
        channel_id: Uuid,
        response: MyFuture<RegisterResponse>,
        data: AuthClientData<T>,
    },

    #[state_machine_future(transitions(Send))]
    AwaitUnregister {
        channel_id: Uuid,
        code: u32,
        response: MyFuture<bool>,
        data: AuthClientData<T>,
    },

    #[state_machine_future(transitions(DetermineAck))]
    AwaitDelete {
        response: MyFuture<()>,
        data: AuthClientData<T>,
    },

    #[state_machine_future(ready)]
    AuthDone(()),

    #[state_machine_future(error)]
    GeneralAuthClientStateError(Error),
}

impl<T> PollAuthClientState<T> for AuthClientState<T>
where
    T: Stream<Item = ClientMessage, Error = Error>
        + Sink<SinkItem = ServerMessage, SinkError = Error>
        + 'static,
{
    fn poll_send<'a>(send: &'a mut RentToOwn<'a, Send<T>>) -> Poll<AfterSend<T>, Error> {
        trace!("State: Send");
        let sent = {
            let Send {
                ref mut smessages,
                ref mut data,
                ..
            } = **send;
            if !smessages.is_empty() {
                trace!("Sending {} {:#?}", smessages.len(), smessages);
                let item = smessages.remove(0);
                let ret = data
                    .ws
                    .start_send(item)
                    .chain_err(|| ErrorKind::SendError)?;
                match ret {
                    AsyncSink::Ready => true,
                    AsyncSink::NotReady(returned) => {
                        smessages.insert(0, returned);
                        return Ok(Async::NotReady);
                    }
                }
            } else {
                false
            }
        };

        let Send { smessages, data } = send.take();
        if sent {
            transition!(AwaitSend { smessages, data });
        }
        transition!(DetermineAck { data })
    }

    fn poll_await_send<'a>(
        await_send: &'a mut RentToOwn<'a, AwaitSend<T>>,
    ) -> Poll<AfterAwaitSend<T>, Error> {
        trace!("State: AwaitSend");
        try_ready!(await_send.data.ws.poll_complete());

        let AwaitSend { smessages, data } = await_send.take();
        let webpush_rc = data.webpush.clone();
        let webpush = webpush_rc.borrow();
        if webpush.sent_from_storage > data.srv.opts.msg_limit {
            // Exceeded the max limit of stored messages: drop the user to trigger a
            // re-register
            debug!("Dropping user: exceeded msg_limit");
            let response = Box::new(data.srv.ddb.drop_uaid(&webpush.uaid));
            transition!(AwaitDropUser { response, data });
        } else if !smessages.is_empty() {
            transition!(Send { smessages, data });
        }
        transition!(DetermineAck { data })
    }

    fn poll_determine_ack<'a>(
        detack: &'a mut RentToOwn<'a, DetermineAck<T>>,
    ) -> Poll<AfterDetermineAck<T>, Error> {
        let DetermineAck { data } = detack.take();
        let webpush_rc = data.webpush.clone();
        let webpush = webpush_rc.borrow();
        let all_acked = !webpush.unacked_messages();
        if all_acked && webpush.flags.check && webpush.flags.increment_storage {
            transition!(IncrementStorage { data });
        } else if all_acked && webpush.flags.check {
            transition!(CheckStorage { data });
        } else if all_acked && webpush.flags.rotate_message_table {
            debug!("Triggering migration");
            let response = Box::new(
                data.srv
                    .ddb
                    .migrate_user(&webpush.uaid, &webpush.message_month),
            );
            transition!(AwaitMigrateUser { response, data });
        } else if all_acked && webpush.flags.reset_uaid {
            debug!("Dropping user: flagged reset_uaid");
            let response = Box::new(data.srv.ddb.drop_uaid(&webpush.uaid));
            transition!(AwaitDropUser { response, data });
        }
        transition!(AwaitInput { data })
    }

    fn poll_await_input<'a>(
        r#await: &'a mut RentToOwn<'a, AwaitInput<T>>,
    ) -> Poll<AfterAwaitInput<T>, Error> {
        trace!("State: AwaitInput");
        let input = try_ready!(r#await.data.input_or_notif());
        let AwaitInput { data } = r#await.take();
        let webpush_rc = data.webpush.clone();
        let mut webpush = webpush_rc.borrow_mut();
        match input {
            Either::A(ClientMessage::Hello { .. }) => Err(ErrorKind::InvalidStateTransition(
                "AwaitInput".to_string(),
                "Hello".to_string(),
            )
            .into()),
            Either::A(ClientMessage::BroadcastSubscribe { broadcasts }) => {
                let broadcast_delta = {
                    let mut broadcast_subs = data.broadcast_subs.borrow_mut();
                    data.srv.process_broadcasts(
                        &mut broadcast_subs,
                        &Broadcast::from_hashmap(broadcasts),
                    )
                };

                if let Some(response) = broadcast_delta {
                    transition!(Send {
                        smessages: vec![ServerMessage::Broadcast {
                            broadcasts: response,
                        }],
                        data,
                    });
                } else {
                    transition!(AwaitInput { data });
                }
            }
            Either::A(ClientMessage::Register {
                channel_id: channel_id_str,
                key,
            }) => {
                debug!("Got a register command";
                       "uaid" => &webpush.uaid.to_string(),
                       "channel_id" => &channel_id_str,
                );
                let channel_id = Uuid::parse_str(&channel_id_str).chain_err(|| {
                    ErrorKind::InvalidClientMessage(format!(
                        "Invalid channelID: {}",
                        channel_id_str
                    ))
                })?;
                if channel_id.to_hyphenated().to_string() != channel_id_str {
                    return Err(ErrorKind::InvalidClientMessage(format!(
                        "Invalid UUID format, not lower-case/dashed: {}",
                        channel_id
                    ))
                    .into());
                }

                let uaid = webpush.uaid;
                let message_month = webpush.message_month.clone();
                let srv = &data.srv;
                let fut = match make_endpoint(
                    &uaid,
                    &channel_id,
                    key.as_deref(),
                    &srv.opts.endpoint_url,
                    &srv.opts.fernet,
                ) {
                    Ok(endpoint) => srv.ddb.register(
                        &uaid,
                        &channel_id,
                        &message_month,
                        &endpoint,
                        webpush.deferred_user_registration.as_ref(),
                    ),
                    Err(_) => Box::new(future::ok(RegisterResponse::Error {
                        error_msg: "Failed to generate endpoint".to_string(),
                        status: 400,
                    })),
                };
                transition!(AwaitRegister {
                    channel_id,
                    response: fut,
                    data,
                });
            }
            Either::A(ClientMessage::Unregister { channel_id, code }) => {
                debug!("Got a unregister command");
                // XXX: unregister should check the format of channel_id like
                // register does
                let uaid = webpush.uaid;
                let message_month = webpush.message_month.clone();
                let response =
                    Box::new(data.srv.ddb.unregister(&uaid, &channel_id, &message_month));
                transition!(AwaitUnregister {
                    channel_id,
                    code: code.unwrap_or(200),
                    response,
                    data,
                });
            }
            Either::A(ClientMessage::Nack { code, .. }) => {
                // only metric codes expected from the client (or 0)
                let mcode = code
                    .and_then(|code| {
                        if (301..=303).contains(&code) {
                            Some(code)
                        } else {
                            None
                        }
                    })
                    .unwrap_or(0);
                data.srv
                    .metrics
                    .incr_with_tags("ua.command.nack")
                    .with_tag("code", &mcode.to_string())
                    .send();
                webpush.stats.nacks += 1;
                transition!(AwaitInput { data });
            }
            Either::A(ClientMessage::Ack { updates }) => {
                data.srv.metrics.incr("ua.command.ack").ok();
                let mut fut: Option<MyFuture<()>> = None;
                for notif in &updates {
                    if let Some(pos) = webpush.unacked_direct_notifs.iter().position(|v| {
                        v.channel_id == notif.channel_id && v.version == notif.version
                    }) {
                        webpush.stats.direct_acked += 1;
                        webpush.unacked_direct_notifs.remove(pos);
                        continue;
                    };
                    if let Some(pos) = webpush.unacked_stored_notifs.iter().position(|v| {
                        v.channel_id == notif.channel_id && v.version == notif.version
                    }) {
                        webpush.stats.stored_acked += 1;
                        let message_month = webpush.message_month.clone();
                        let n = webpush.unacked_stored_notifs.remove(pos);
                        // Topic/legacy messages have no sortkey_timestamp
                        if n.sortkey_timestamp.is_none() {
                            fut = if let Some(call) = fut {
                                let my_fut =
                                    data.srv
                                        .ddb
                                        .delete_message(&message_month, &webpush.uaid, &n);
                                Some(Box::new(call.and_then(move |_| my_fut)))
                            } else {
                                Some(Box::new(data.srv.ddb.delete_message(
                                    &message_month,
                                    &webpush.uaid,
                                    &n,
                                )))
                            }
                        }
                        continue;
                    };
                }
                if let Some(my_fut) = fut {
                    transition!(AwaitDelete {
                        response: my_fut,
                        data,
                    });
                } else {
                    transition!(DetermineAck { data });
                }
            }
            Either::A(ClientMessage::Ping) => {
                // Clients shouldn't ping > than once per minute or we
                // disconnect them
                if sec_since_epoch() - webpush.last_ping >= 45 {
                    debug!("Got a ping, sending pong");
                    webpush.last_ping = sec_since_epoch();
                    transition!(Send {
                        smessages: vec![ServerMessage::Ping],
                        data,
                    })
                } else {
                    debug!("Got a ping too quickly, disconnecting");
                    Err(ErrorKind::ExcessivePing.into())
                }
            }
            Either::B(ServerNotification::Notification(notif)) => {
                if notif.ttl != 0 {
                    webpush.unacked_direct_notifs.push(notif.clone());
                }
                debug!("Got a notification to send, sending!");
                emit_metrics_for_send(&data.srv.metrics, &notif, "Direct");
                transition!(Send {
                    smessages: vec![ServerMessage::Notification(notif)],
                    data,
                });
            }
            Either::B(ServerNotification::CheckStorage) => {
                webpush.flags.include_topic = true;
                webpush.flags.check = true;
                transition!(DetermineAck { data });
            }
            Either::B(ServerNotification::Disconnect) => {
                debug!("Got told to disconnect, connecting client has our uaid");
                Err(ErrorKind::RepeatUaidDisconnect.into())
            }
        }
    }

    fn poll_increment_storage<'a>(
        increment_storage: &'a mut RentToOwn<'a, IncrementStorage<T>>,
    ) -> Poll<AfterIncrementStorage<T>, Error> {
        trace!("State: IncrementStorage");
        let webpush_rc = increment_storage.data.webpush.clone();
        let webpush = webpush_rc.borrow();
        let timestamp = webpush
            .unacked_stored_highest
            .ok_or("unacked_stored_highest unset")?
            .to_string();
        let response = Box::new(increment_storage.data.srv.ddb.increment_storage(
            &webpush.message_month,
            &webpush.uaid,
            &timestamp,
        ));
        transition!(AwaitIncrementStorage {
            response,
            data: increment_storage.take().data,
        })
    }

    fn poll_await_increment_storage<'a>(
        await_increment_storage: &'a mut RentToOwn<'a, AwaitIncrementStorage<T>>,
    ) -> Poll<AfterAwaitIncrementStorage<T>, Error> {
        trace!("State: AwaitIncrementStorage");
        try_ready!(await_increment_storage.response.poll());
        let AwaitIncrementStorage { data, .. } = await_increment_storage.take();
        let webpush = data.webpush.clone();
        webpush.borrow_mut().flags.increment_storage = false;
        transition!(DetermineAck { data })
    }

    fn poll_check_storage<'a>(
        check_storage: &'a mut RentToOwn<'a, CheckStorage<T>>,
    ) -> Poll<AfterCheckStorage<T>, Error> {
        trace!("State: CheckStorage");
        let CheckStorage { data } = check_storage.take();
        let response = Box::new({
            let webpush = data.webpush.borrow();
            data.srv.ddb.check_storage(
                &webpush.message_month.clone(),
                &webpush.uaid,
                webpush.flags.include_topic,
                webpush.unacked_stored_highest,
            )
        });
        transition!(AwaitCheckStorage { response, data })
    }

    fn poll_await_check_storage<'a>(
        await_check_storage: &'a mut RentToOwn<'a, AwaitCheckStorage<T>>,
    ) -> Poll<AfterAwaitCheckStorage<T>, Error> {
        trace!("State: AwaitCheckStorage");
        let CheckStorageResponse {
            include_topic,
            mut messages,
            timestamp,
        } = try_ready!(await_check_storage.response.poll());
        debug!("Got checkstorage response");

        let AwaitCheckStorage { data, .. } = await_check_storage.take();
        let webpush_rc = data.webpush.clone();
        let mut webpush = webpush_rc.borrow_mut();
        webpush.flags.include_topic = include_topic;
        debug!("Setting unacked stored highest to {:?}", timestamp);
        webpush.unacked_stored_highest = timestamp;
        if messages.is_empty() {
            webpush.flags.check = false;
            webpush.sent_from_storage = 0;
            transition!(DetermineAck { data });
        }

        // Filter out TTL expired messages
        let now = sec_since_epoch();
        let srv = data.srv.clone();
        messages = messages
            .into_iter()
            .filter(|n| {
                if !n.expired(now) {
                    return true;
                }
                if n.sortkey_timestamp.is_none() {
                    srv.handle.spawn(
                        srv.ddb
                            .delete_message(&webpush.message_month, &webpush.uaid, n)
                            .then(|_| {
                                debug!("Deleting expired message without sortkey_timestamp");
                                Ok(())
                            }),
                    );
                }
                false
            })
            .collect();
        webpush.flags.increment_storage = !include_topic && timestamp.is_some();
        // If there's still messages send them out
        if !messages.is_empty() {
            webpush
                .unacked_stored_notifs
                .extend(messages.iter().cloned());
            let smessages: Vec<_> = messages
                .into_iter()
                .inspect(|msg| emit_metrics_for_send(&data.srv.metrics, msg, "Stored"))
                .map(ServerMessage::Notification)
                .collect();
            webpush.sent_from_storage += smessages.len() as u32;
            transition!(Send { smessages, data })
        } else {
            // No messages remaining
            transition!(DetermineAck { data })
        }
    }

    fn poll_await_migrate_user<'a>(
        await_migrate_user: &'a mut RentToOwn<'a, AwaitMigrateUser<T>>,
    ) -> Poll<AfterAwaitMigrateUser<T>, Error> {
        trace!("State: AwaitMigrateUser");
        try_ready!(await_migrate_user.response.poll());
        let AwaitMigrateUser { data, .. } = await_migrate_user.take();
        {
            let mut webpush = data.webpush.borrow_mut();
            webpush.message_month = data.srv.ddb.current_message_month.clone();
            webpush.flags.rotate_message_table = false;
        }
        transition!(DetermineAck { data })
    }

    fn poll_await_drop_user<'a>(
        await_drop_user: &'a mut RentToOwn<'a, AwaitDropUser<T>>,
    ) -> Poll<AfterAwaitDropUser, Error> {
        trace!("State: AwaitDropUser");
        try_ready!(await_drop_user.response.poll());
        transition!(AuthDone(()))
    }

    fn poll_await_register<'a>(
        await_register: &'a mut RentToOwn<'a, AwaitRegister<T>>,
    ) -> Poll<AfterAwaitRegister<T>, Error> {
        trace!("State: AwaitRegister");
        let msg = match try_ready!(await_register.response.poll()) {
            RegisterResponse::Success { endpoint } => {
                let mut webpush = await_register.data.webpush.borrow_mut();
                await_register
                    .data
                    .srv
                    .metrics
                    .incr("ua.command.register")
                    .ok();
                webpush.stats.registers += 1;
                ServerMessage::Register {
                    channel_id: await_register.channel_id,
                    status: 200,
                    push_endpoint: endpoint,
                }
            }
            RegisterResponse::Error { error_msg, status } => {
                debug!("Got unregister fail, error: {}", error_msg);
                ServerMessage::Register {
                    channel_id: await_register.channel_id,
                    status,
                    push_endpoint: "".into(),
                }
            }
        };

        let data = await_register.take().data;
        {
            let mut webpush = data.webpush.borrow_mut();
            // If we completed a deferred user registration during a channel
            // subscription (Client::Register), we're now all done with it
            webpush.deferred_user_registration = None;
        }

        transition!(Send {
            smessages: vec![msg],
            data,
        })
    }

    fn poll_await_unregister<'a>(
        await_unregister: &'a mut RentToOwn<'a, AwaitUnregister<T>>,
    ) -> Poll<AfterAwaitUnregister<T>, Error> {
        trace!("State: AwaitUnRegister");
        let msg = if try_ready!(await_unregister.response.poll()) {
            debug!("Got the unregister response");
            let mut webpush = await_unregister.data.webpush.borrow_mut();
            webpush.stats.unregisters += 1;
            ServerMessage::Unregister {
                channel_id: await_unregister.channel_id,
                status: 200,
            }
        } else {
            debug!("Got unregister fail");
            ServerMessage::Unregister {
                channel_id: await_unregister.channel_id,
                status: 500,
            }
        };

        let AwaitUnregister { code, data, .. } = await_unregister.take();
        data.srv
            .metrics
            .incr_with_tags("ua.command.unregister")
            .with_tag("code", &code.to_string())
            .send();
        transition!(Send {
            smessages: vec![msg],
            data,
        })
    }

    fn poll_await_delete<'a>(
        await_delete: &'a mut RentToOwn<'a, AwaitDelete<T>>,
    ) -> Poll<AfterAwaitDelete<T>, Error> {
        trace!("State: AwaitDelete");
        try_ready!(await_delete.response.poll());
        transition!(DetermineAck {
            data: await_delete.take().data,
        })
    }
}

fn emit_metrics_for_send(metrics: &StatsdClient, notif: &Notification, source: &'static str) {
    if notif.topic.is_some() {
        metrics.incr("ua.notification.topic").ok();
    }
    metrics
        .count_with_tags(
            "ua.message_data",
            notif.data.as_ref().map_or(0, |data| data.len() as i64),
        )
        .with_tag("source", source)
        .send();
}<|MERGE_RESOLUTION|>--- conflicted
+++ resolved
@@ -327,11 +327,7 @@
     UnAuthDone(()),
 
     #[state_machine_future(error)]
-<<<<<<< HEAD
-    GeneralUnAuthError(Error),
-=======
     GeneralUnauthClientError(Error),
->>>>>>> 0027d78f
 }
 
 impl<T> PollUnAuthClientState<T> for UnAuthClientState<T>
