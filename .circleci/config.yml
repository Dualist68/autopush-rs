--- conflicted
+++ resolved
@@ -90,12 +90,7 @@
           # allowed. Adding `-A dead_code` until state_machine_future is removed.
           command: |
             cargo fmt -- --check
-<<<<<<< HEAD
-            # allow `dead_code` because the `StateMachineFuture` procmacro generates a false positive.
-            cargo clippy --all --all-targets --all-features -- -D warnings --deny=clippy::dbg_macro --allow=dead_code
-=======
             cargo clippy --all --all-targets --all-features -- -D warnings --deny=clippy::dbg_macro -A dead_code
->>>>>>> 92380560
       - run:
           name: Integration tests
           command: py.test -v
