--- conflicted
+++ resolved
@@ -62,20 +62,11 @@
 
 # #[cfg(bigtable)] for this section.
 # the following three crates must match what is specifed in google-cloud-rust-raw's dependencies
-<<<<<<< HEAD
 google-cloud-rust-raw = { version = "0.16", default-features = false, features = [
     "bigtable",
 ], optional = true }
-#google-cloud-rust-raw = {path = "../../google-cloud-rust/googleapis-raw", version="0.15", default-features=false, features=["bigtable"]}
 grpcio = { version = "=0.13", features = ["openssl"], optional = true }
-protobuf = { version = "=2.28.0", optional = true }                     # grpcio does not support protobuf 3+
-=======
-google-cloud-rust-raw = { version = "0.16", features = [
-    "bigtable",
-], optional = true } # features=["bigtable"]}
-grpcio = { version = "=0.13.0", features = ["openssl"], optional = true }
 protobuf = { version = "=2.28.0", optional = true } # grpcio does not support protobuf 3+
->>>>>>> 2fd70865
 
 [dev-dependencies]
 mockito = "0.31"
@@ -86,11 +77,8 @@
 [features]
 # for testing:
 # default = ["emulator"]
-<<<<<<< HEAD
 default = ["dynamodb"]
 dynamodb = []
-=======
->>>>>>> 2fd70865
 bigtable = ["dep:google-cloud-rust-raw", "dep:grpcio", "dep:protobuf"]
 emulator = [
     "bigtable",
