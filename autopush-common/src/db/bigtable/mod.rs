--- conflicted
+++ resolved
@@ -73,19 +73,14 @@
     #[serde(deserialize_with = "deserialize_opt_u32_to_duration")]
     pub database_pool_connection_ttl: Option<Duration>,
     /// Max idle time(in seconds) for a connection
-    #[serde(default)]
-<<<<<<< HEAD
-    #[serde(deserialize_with = "deserialize_u32_to_duration")]
-    pub database_pool_max_idle: Duration,
-    #[serde(default = "retry_default")]
-    pub retry_count: usize,
-=======
     #[serde(deserialize_with = "deserialize_opt_u32_to_duration")]
     pub database_pool_max_idle: Option<Duration>,
->>>>>>> 34964235
     /// Include route to leader header in metadata
     #[serde(default)]
     pub route_to_leader: bool,
+    /// Number of times to retry a GRPC function
+    #[serde(default = "retry_default")]
+    pub retry_count: usize,
 }
 
 impl BigTableDbSettings {
