--- conflicted
+++ resolved
@@ -68,14 +68,6 @@
     pub database_pool_connection_ttl: Option<Duration>,
     /// Max idle time(in seconds) for a connection
     #[serde(default)]
-<<<<<<< HEAD
-    #[serde(deserialize_with = "deserialize_opt_u32_to_duration")]
-    pub database_pool_max_idle: Option<Duration>,
-    /// Max time for a bigtable request to run
-    #[serde(default)]
-    #[serde(deserialize_with = "deserialize_opt_u32_to_duration")]
-    pub request_timeout: Option<Duration>,
-=======
     #[serde(deserialize_with = "deserialize_u32_to_duration")]
     pub database_pool_max_idle: Duration,
     /// Include route to leader header in metadata
@@ -107,7 +99,6 @@
             .build()
             .map_err(BigTableError::GRPC)
     }
->>>>>>> 1ff88e79
 }
 
 impl TryFrom<&str> for BigTableDbSettings {
