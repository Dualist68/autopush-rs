use std::collections::{BTreeMap, HashMap, HashSet};
use std::fmt;
use std::fmt::Display;
use std::str::FromStr;
use std::sync::Arc;
use std::time::{Duration, SystemTime, UNIX_EPOCH};

use async_trait::async_trait;
use cadence::StatsdClient;
use futures_util::StreamExt;
use google_cloud_rust_raw::bigtable::admin::v2::bigtable_table_admin::DropRowRangeRequest;
use google_cloud_rust_raw::bigtable::admin::v2::bigtable_table_admin_grpc::BigtableTableAdminClient;
use google_cloud_rust_raw::bigtable::v2::bigtable::ReadRowsRequest;
use google_cloud_rust_raw::bigtable::v2::bigtable_grpc::BigtableClient;
use google_cloud_rust_raw::bigtable::v2::data::{
    RowFilter, RowFilter_Chain, RowFilter_Condition, ValueRange,
};
use google_cloud_rust_raw::bigtable::v2::{bigtable, data};
use grpcio::Channel;
use protobuf::RepeatedField;
use serde_json::{from_str, json};
use uuid::Uuid;

use crate::db::{
    client::{DbClient, FetchMessageResponse},
    error::{DbError, DbResult},
    DbSettings, Notification, User, MAX_CHANNEL_TTL,
};

use self::row::Row;
use super::pool::BigTablePool;
use super::BigTableDbSettings;

pub mod cell;
pub mod error;
pub(crate) mod merge;
pub mod row;

// these are normally Vec<u8>
pub type RowKey = String;

// These are more for code clarity than functional types.
// Rust will happily swap between the two in any case.
// See [super::row::Row] for discussion about how these
// are overloaded in order to simplify fetching data.
pub type Qualifier = String;
pub type FamilyId = String;

const ROUTER_FAMILY: &str = "router";
const MESSAGE_FAMILY: &str = "message"; // The default family for messages
const MESSAGE_TOPIC_FAMILY: &str = "message_topic";

/// Semi convenience wrapper to ensure that the UAID is formatted and displayed consistently.
// TODO:Should we create something similar for ChannelID?
struct Uaid(Uuid);

impl Display for Uaid {
    fn fmt(&self, f: &mut fmt::Formatter) -> fmt::Result {
        write!(f, "{}", self.0.as_simple())
    }
}

impl From<Uaid> for String {
    fn from(uaid: Uaid) -> String {
        uaid.0.as_simple().to_string()
    }
}

#[derive(Clone)]
/// Wrapper for the BigTable connection
pub struct BigTableClientImpl {
    pub(crate) settings: BigTableDbSettings,
    /// Metrics client
    _metrics: Arc<StatsdClient>,
    /// Connection Channel (used for alternate calls)
    pool: BigTablePool,
}

fn timestamp_filter() -> Result<data::RowFilter, error::BigTableError> {
    let mut timestamp_filter = data::RowFilter::default();
    let bt_now: i64 = SystemTime::now()
        .duration_since(SystemTime::UNIX_EPOCH)
        .map_err(error::BigTableError::WriteTime)?
        .as_millis() as i64;
    let mut range_filter = data::TimestampRange::default();
    range_filter.set_start_timestamp_micros(bt_now * 1000);
    timestamp_filter.set_timestamp_range_filter(range_filter);

    Ok(timestamp_filter)
}

fn to_u64(value: Vec<u8>, name: &str) -> Result<u64, DbError> {
    let v: [u8; 8] = value
        .try_into()
        .map_err(|_| DbError::DeserializeU64(name.to_owned()))?;
    Ok(u64::from_be_bytes(v))
}

fn to_string(value: Vec<u8>, name: &str) -> Result<String, DbError> {
    String::from_utf8(value).map_err(|e| {
        debug!("🉑 cannot read string {}: {:?}", name, e);
        DbError::DeserializeString(name.to_owned())
    })
}

/// Connect to a BigTable storage model.
///
/// BigTable is available via the Google Console, and is a schema less storage system.
///
/// The `db_dsn` string should be in the form of
/// `grpc://{BigTableEndpoint}`
///
/// The settings contains the `table_name` which is the GRPC path to the data.
/// (e.g. `projects/{project_id}/instances/{instance_id}/tables/{table_id}`)
///
/// where:
/// _BigTableEndpoint_ is the endpoint domain to use (the default is `bigtable.googleapis.com`) See
/// [BigTable Endpoints](https://cloud.google.com/bigtable/docs/regional-endpoints) for more details.
/// _project-id_ is the Google project identifier (see the Google developer console (e.g. 'autopush-dev'))
/// _instance-id_ is the Google project instance, (see the Google developer console (e.g. 'development-1'))
/// _table_id_ is the Table Name (e.g. 'autopush')
///
/// This will automatically bring in the default credentials specified by the `GOOGLE_APPLICATION_CREDENTIALS`
/// environment variable.
///
/// NOTE: Some configurations may look for the default credential file (pointed to by
/// `GOOGLE_APPLICATION_CREDENTIALS`) to be stored in
/// `$HOME/.config/gcloud/application_default_credentials.json`)
///
impl BigTableClientImpl {
    pub fn new(metrics: Arc<StatsdClient>, settings: &DbSettings) -> DbResult<Self> {
        // let env = Arc::new(EnvBuilder::new().build());
        debug!("🏊 BT Pool new");
        let db_settings = BigTableDbSettings::try_from(settings.db_settings.as_ref())?;
        debug!("🉑 {:#?}", db_settings);
        let pool = BigTablePool::new(settings, &metrics)?;
        Ok(Self {
            settings: db_settings,
            _metrics: metrics,
            pool,
        })
    }

    /// Return a ReadRowsRequest for a given row key
    fn read_row_request(&self, row_key: &str) -> bigtable::ReadRowsRequest {
        let mut req = bigtable::ReadRowsRequest::default();
        req.set_table_name(self.settings.table_name.clone());

        let mut row_keys = RepeatedField::default();
        row_keys.push(row_key.as_bytes().to_vec());
        let mut row_set = data::RowSet::default();
        row_set.set_row_keys(row_keys);
        req.set_rows(row_set);

        req
    }

    /// Read a given row from the row key.
    async fn read_row(
        &self,
        row_key: &str,
        timestamp_filter: Option<u64>,
    ) -> Result<Option<row::Row>, error::BigTableError> {
        debug!("🉑 Row key: {}", row_key);
        let req = self.read_row_request(row_key);
        let mut rows = self.read_rows(req, timestamp_filter, None).await?;
        Ok(rows.remove(row_key))
    }

    /// Perform a MutateRowsRequest
    async fn mutate_rows(
        &self,
        req: bigtable::MutateRowsRequest,
    ) -> Result<(), error::BigTableError> {
        let bigtable = self.pool.get().await?;
        // ClientSStreamReceiver will cancel an operation if it's dropped before it's done.
        let resp = bigtable
            .conn
            .mutate_rows(&req)
            .map_err(error::BigTableError::Write)?;

        // Scan the returned stream looking for errors.
        // As I understand, the returned stream contains chunked MutateRowsResponse structs. Each
        // struct contains the result of the row mutation, and contains a `status` (non-zero on error)
        // and an optional message string (empty if none).
        // The structure also contains an overall `status` but that does not appear to be exposed.
        // Status codes are defined at https://grpc.github.io/grpc/core/md_doc_statuscodes.html
        let mut stream = Box::pin(resp);
        let mut cnt = 0;
        loop {
            let (result, remainder) = stream.into_future().await;
            if let Some(result) = result {
                debug!("🎏 Result block: {}", cnt);
                match result {
                    Ok(r) => {
                        for e in r.get_entries() {
                            if e.has_status() {
                                let status = e.get_status();
                                // See status code definitions: https://grpc.github.io/grpc/core/md_doc_statuscodes.html
                                let code = error::MutateRowStatus::from(status.get_code());
                                if !code.is_ok() {
                                    return Err(error::BigTableError::Status(
                                        code,
                                        status.get_message().to_owned(),
                                    ));
                                }
                                debug!("🎏 Response: {} OK", e.index);
                            }
                        }
                    }
                    Err(e) => return Err(error::BigTableError::Write(e)),
                };
                cnt += 1;
            } else {
                debug!("🎏 Done!");
                break;
            }
            stream = remainder;
        }

        Ok(())
    }

    /// Take a big table ReadRowsRequest (containing the keys and filters) and return a set of row data indexed by row key.
    ///
    ///
    async fn read_rows(
        &self,
        req: ReadRowsRequest,
        sortkey_filter: Option<u64>,
        limit: Option<usize>,
    ) -> Result<BTreeMap<RowKey, row::Row>, error::BigTableError> {
        let bigtable = self.pool.get().await?;
        let resp = bigtable
            .conn
            .read_rows(&req)
            .map_err(error::BigTableError::Read)?;
        merge::RowMerger::process_chunks(resp, sortkey_filter, limit).await
    }

    /// write a given row.
    ///
    /// there's also `.mutate_rows` which I presume allows multiple.
    async fn write_row(&self, row: row::Row) -> Result<(), error::BigTableError> {
        let mut req = bigtable::MutateRowRequest::default();

        // compile the mutations.
        // It's possible to do a lot here, including altering in process
        // mutations, clearing them, etc. It's all up for grabs until we commit
        // below. For now, let's just presume a write and be done.
        let mutations = self.get_mutations(row.cells)?;
        req.set_table_name(self.settings.table_name.clone());
        req.set_row_key(row.row_key.into_bytes());
        req.set_mutations(mutations);

        // Do the actual commit.
        let bigtable = self.pool.get().await?;
        let _resp = bigtable
            .conn
            .mutate_row_async(&req)
            .map_err(error::BigTableError::Write)?
            .await
            .map_err(error::BigTableError::Write)?;
        Ok(())
    }

    /// Compile the list of mutations for this row.
    fn get_mutations(
        &self,
        cells: HashMap<FamilyId, Vec<crate::db::bigtable::bigtable_client::cell::Cell>>,
    ) -> Result<protobuf::RepeatedField<data::Mutation>, error::BigTableError> {
        let mut mutations = protobuf::RepeatedField::default();
        for (family_id, cells) in cells {
            for cell in cells {
                let mut mutation = data::Mutation::default();
                let mut set_cell = data::Mutation_SetCell::default();
                let timestamp = cell
                    .timestamp
                    .duration_since(SystemTime::UNIX_EPOCH)
                    .map_err(error::BigTableError::WriteTime)?;
                set_cell.family_name = family_id.clone();
                set_cell.set_column_qualifier(cell.qualifier.clone().into_bytes());
                set_cell.set_value(cell.value);
                // Yes, this is passing milli bounded time as a micro. Otherwise I get
                // a `Timestamp granularity mismatch` error
                set_cell.set_timestamp_micros((timestamp.as_millis() * 1000) as i64);
                debug!("🉑 expiring in {:?}", timestamp.as_millis());
                mutation.set_set_cell(set_cell);
                mutations.push(mutation);
            }
        }
        Ok(mutations)
    }

    /// Check and write rows that match the associated filter, returning if the filter
    /// matched records (and the update was successful)
    async fn check_and_mutate_row(
        &self,
        row: row::Row,
        filter: RowFilter,
    ) -> Result<bool, error::BigTableError> {
        let mut req = bigtable::CheckAndMutateRowRequest::default();
        req.set_table_name(self.settings.table_name.clone());
        req.set_row_key(row.row_key.into_bytes());
        let mutations = self.get_mutations(row.cells)?;
        req.set_predicate_filter(filter);
        req.set_true_mutations(mutations);

        // Do the actual commit.
        let bigtable = self.pool.get().await?;
        let resp = bigtable
            .conn
            .check_and_mutate_row_async(&req)
            .map_err(error::BigTableError::Write)?
            .await
            .map_err(error::BigTableError::Write)?;
        debug!("🉑 Predicate Matched: {}", &resp.get_predicate_matched(),);
        Ok(resp.get_predicate_matched())
    }

    /// Delete all cell data from the specified columns with the optional time range.
    async fn delete_cells(
        &self,
        row_key: &str,
        family: &str,
        column_names: &[&str],
        time_range: Option<&data::TimestampRange>,
    ) -> Result<(), error::BigTableError> {
        let mut req = bigtable::MutateRowRequest::default();
        req.set_table_name(self.settings.table_name.clone());
        let mut mutations = protobuf::RepeatedField::default();
        req.set_row_key(row_key.to_owned().into_bytes());
        for column in column_names {
            let mut mutation = data::Mutation::default();
            // Mutation_DeleteFromRow -- Delete all cells for a given row.
            // Mutation_DeleteFromFamily -- Delete all cells from a family for a given row.
            // Mutation_DeleteFromColumn -- Delete all cells from a column name for a given row, restricted by timestamp range.
            let mut del_cell = data::Mutation_DeleteFromColumn::default();
            del_cell.set_family_name(family.to_owned());
            del_cell.set_column_qualifier(column.as_bytes().to_vec());
            if let Some(range) = time_range {
                del_cell.set_time_range(range.clone());
            }
            mutation.set_delete_from_column(del_cell);
            mutations.push(mutation);
        }

        req.set_mutations(mutations);

        let bigtable = self.pool.get().await?;
        let _resp = bigtable
            .conn
            .mutate_row_async(&req)
            .map_err(error::BigTableError::Write)?
            .await
            .map_err(error::BigTableError::Write)?;
        Ok(())
    }

    /// Delete all the cells for the given row. NOTE: This will drop the row.
    async fn delete_row(&self, row_key: &str) -> Result<(), error::BigTableError> {
        let mut req = bigtable::MutateRowRequest::default();
        req.set_table_name(self.settings.table_name.clone());
        let mut mutations = protobuf::RepeatedField::default();
        req.set_row_key(row_key.to_owned().into_bytes());
        let mut mutation = data::Mutation::default();
        mutation.set_delete_from_row(data::Mutation_DeleteFromRow::default());
        mutations.push(mutation);
        req.set_mutations(mutations);

        let bigtable = self.pool.get().await?;
        let _resp = bigtable
            .conn
            .mutate_row_async(&req)
            .map_err(error::BigTableError::Write)?
            .await
            .map_err(error::BigTableError::Write)?;
        Ok(())
    }

    /// This uses the admin interface to drop row ranges.
    /// This will drop ALL data associated with these rows.
    /// Note that deletion may take up to a week to occur.
    /// see https://cloud.google.com/php/docs/reference/cloud-bigtable/latest/Admin.V2.DropRowRangeRequest
    async fn delete_rows(&self, row_key: &str) -> Result<bool, error::BigTableError> {
        let admin = BigtableTableAdminClient::new(self.pool.get_channel()?);
        let mut req = DropRowRangeRequest::new();
        req.set_name(self.settings.table_name.clone());
        req.set_row_key_prefix(row_key.as_bytes().to_vec());
        admin
            .drop_row_range_async(&req)
            .map_err(|e| {
                error!("{:?}", e);
                error::BigTableError::Admin(
                    format!(
                        "Could not send delete command for {}",
                        &self.settings.table_name
                    ),
                    Some(e.to_string()),
                )
            })?
            .await
            .map_err(|e| {
                error!("post await: {:?}", e);
                error::BigTableError::Admin(
                    format!(
                        "Could not delete data from table {}",
                        &self.settings.table_name
                    ),
                    Some(e.to_string()),
                )
            })?;

        Ok(true)
    }

    fn rows_to_notifications(
        &self,
        rows: BTreeMap<String, Row>,
        limit: Option<usize>,
    ) -> Result<FetchMessageResponse, crate::db::error::DbError> {
        let mut messages: Vec<Notification> = Vec::new();
        let mut max_timestamp: u64 = 0;

        for (_key, mut row) in rows {
            if let Some(limit) = limit {
                if messages.len() >= limit {
                    break;
                }
            }
            // get the dominant family type for this row.
            if let Some(cell) = row.take_cell("channel_id") {
                let mut notif = Notification {
                    channel_id: Uuid::from_str(&to_string(cell.value, "channel_id")?).map_err(
                        |e| {
                            DbError::Serialization(format!(
                                "Could not deserialize chid to uuid: {:?}",
                                e
                            ))
                        },
                    )?,
                    ..Default::default()
                };
                if let Some(cell) = row.take_cell("version") {
                    notif.version = to_string(cell.value, "version")?;
                }
                if let Some(cell) = row.take_cell("topic") {
                    notif.topic = Some(to_string(cell.value, "topic")?);
                }

                if let Some(cell) = row.take_cell("ttl") {
                    notif.ttl = to_u64(cell.value, "ttl")?;
                }

                if let Some(cell) = row.take_cell("data") {
                    notif.data = Some(to_string(cell.value, "data")?);
                }
                if let Some(cell) = row.take_cell("sortkey_timestamp") {
                    let sk_ts = to_u64(cell.value, "sortkey_timestamp")?;
                    notif.sortkey_timestamp = Some(sk_ts);
                    if sk_ts > max_timestamp {
                        max_timestamp = sk_ts;
                    }
                }
                if let Some(cell) = row.take_cell("timestamp") {
                    notif.timestamp = to_u64(cell.value, "timestamp")?;
                }
                if let Some(cell) = row.take_cell("headers") {
                    notif.headers = Some(
                        serde_json::from_str::<HashMap<String, String>>(&to_string(
                            cell.value, "headers",
                        )?)
                        .map_err(|e| DbError::Serialization(e.to_string()))?,
                    );
                }
                trace!("🚣  adding row: {:?}", &notif);
                messages.push(notif);
            }
        }

        Ok(FetchMessageResponse {
            messages,
            timestamp: if max_timestamp > 0 {
                Some(max_timestamp)
            } else {
                None
            },
        })
    }

    fn user_to_row(&self, user: &User) -> Row {
        let mut row = Row {
            row_key: user.uaid.simple().to_string(),
            ..Default::default()
        };

        let mut cells: Vec<cell::Cell> = vec![
            cell::Cell {
                qualifier: "connected_at".to_owned(),
                value: user.connected_at.to_be_bytes().to_vec(),
                ..Default::default()
            },
            cell::Cell {
                qualifier: "router_type".to_owned(),
                value: user.router_type.clone().into_bytes(),
                ..Default::default()
            },
        ];

        if let Some(router_data) = &user.router_data {
            cells.push(cell::Cell {
                qualifier: "router_data".to_owned(),
                value: json!(router_data).to_string().as_bytes().to_vec(),
                ..Default::default()
            });
        };
        if let Some(current_timestamp) = user.current_timestamp {
            cells.push(cell::Cell {
                qualifier: "current_timestamp".to_owned(),
                value: current_timestamp.to_be_bytes().to_vec(),
                ..Default::default()
            });
        };
        if let Some(node_id) = &user.node_id {
            cells.push(cell::Cell {
                qualifier: "node_id".to_owned(),
                value: node_id.as_bytes().to_vec(),
                ..Default::default()
            });
        };
        if let Some(record_version) = user.record_version {
            cells.push(cell::Cell {
                qualifier: "record_version".to_owned(),
                value: record_version.to_be_bytes().to_vec(),
                ..Default::default()
            });
        };
        row.add_cells(ROUTER_FAMILY, cells);
        row
    }
}

#[derive(Clone)]
pub struct BigtableDb {
    pub(super) conn: BigtableClient,
}

impl BigtableDb {
    pub fn new(channel: Channel) -> Self {
        Self {
            conn: BigtableClient::new(channel),
        }
    }

    /// Perform a simple connectivity check. This should return no actual results
    /// but should verify that the connection is valid. We use this for the
    /// Recycle check as well, so it has to be fairly low in the implementation
    /// stack.
    ///
    pub async fn health_check(&mut self, table_name: &str) -> DbResult<bool> {
        // build the associated request.
        let mut req = bigtable::ReadRowsRequest::default();
        req.set_table_name(table_name.to_owned());
        // Create a request that is GRPC valid, but does not point to a valid row.
        let mut row_keys = RepeatedField::default();
        row_keys.push("NOT FOUND".as_bytes().to_vec());
        let mut row_set = data::RowSet::default();
        row_set.set_row_keys(row_keys);
        req.set_rows(row_set);
        let mut filter = data::RowFilter::default();
        filter.set_block_all_filter(true);
        req.set_filter(filter);

        let r = self
            .conn
            .read_rows(&req)
            .map_err(|e| DbError::General(format!("BigTable connectivity error: {:?}", e)))?;

        let (v, _stream) = r.into_future().await;
        // Since this should return no rows (with the row key set to a value that shouldn't exist)
        // the first component of the tuple should be None.
        Ok(v.is_none())
    }
}

#[async_trait]
impl DbClient for BigTableClientImpl {
    /// add user to the database
    async fn add_user(&self, user: &User) -> DbResult<()> {
        let row = self.user_to_row(user);
        trace!("🉑 Adding user");
        self.write_row(row).await.map_err(|e| e.into())
    }

    /// BigTable doesn't really have the concept of an "update". You simply write the data and
    /// the individual cells create a new version. Depending on the garbage collection rules for
    /// the family, these can either persist or be automatically deleted.
    async fn update_user(&self, user: &User) -> DbResult<bool> {
        // `update_user` supposes the following logic:
        //   check to see if the user is in the router table AND
        //   (either does not have a router_type or the router type is the same as what they're currently using) AND
        //   (either there's no node_id assigned or the `connected_at` is earlier than the current connected_at)
        // Bigtable can't really do a few of those (e.g. detect non-existing values) so we have to simplify
        // things down a bit. We presume the record exists and that the `router_type` was specified when the
        // record was created.
        //
        // Filters are not very sophisticated on BigTable.
        // You can create RowFilterChains, where each filter acts as an "AND" or
        // a RowFilterUnion which acts as an "OR".
        //
        // There do not appear to be negative checks (e.g. check if not set)
        // According to [the docs](https://cloud.google.com/bigtable/docs/using-filters#chain)
        // ConditionalRowFilter is not atomic and changes can occur between predicate
        // and execution.
        //
        // We then use a ChainFilter (essentially an AND operation) to make sure that the router_type
        // matches and the new `connected_at` time is later than the existing `connected_at`

        let row = self.user_to_row(user);

        // === Router Filter Chain.
        let mut router_filter_chain = RowFilter_Chain::default();
        let mut filter_set: RepeatedField<RowFilter> = RepeatedField::default();
        // First check to see if the router type is either empty or matches exactly.
        // Yes, these are multiple filters. Each filter is basically an AND
        let mut filter = RowFilter::default();
        filter.set_family_name_regex_filter(ROUTER_FAMILY.to_owned());
        filter_set.push(filter);

        let mut filter = RowFilter::default();
        filter.set_column_qualifier_regex_filter("router_type".to_owned().as_bytes().to_vec());
        filter_set.push(filter);

        let mut filter = RowFilter::default();
        filter.set_value_regex_filter(user.router_type.as_bytes().to_vec());
        filter_set.push(filter);

        router_filter_chain.set_filters(filter_set);
        let mut router_filter = RowFilter::default();
        router_filter.set_chain(router_filter_chain);

        // === Connected_At filter chain
        let mut connected_filter_chain = RowFilter_Chain::default();
        let mut filter_set: RepeatedField<RowFilter> = RepeatedField::default();

        // then check to make sure that the last connected_at time is before this one.
        // Note: `check_and_mutate_row` uses `set_true_mutations`, meaning that only rows
        // that match the provided filters will be modified.
        let mut filter = RowFilter::default();
        filter.set_family_name_regex_filter(ROUTER_FAMILY.to_owned());
        filter_set.push(filter);

        let mut filter = RowFilter::default();
        filter.set_column_qualifier_regex_filter("connected_at".to_owned().as_bytes().to_vec());
        filter_set.push(filter);

        let mut filter = RowFilter::default();
        let mut val_range = ValueRange::default();
        val_range.set_start_value_open(0_u64.to_be_bytes().to_vec());
        val_range.set_end_value_open(user.connected_at.to_be_bytes().to_vec());
        filter.set_value_range_filter(val_range);
        filter_set.push(filter);

        connected_filter_chain.set_filters(filter_set);
        let mut connected_filter = RowFilter::default();
        connected_filter.set_chain(connected_filter_chain);

        // Gather the collections and try to update the row.

        let mut cond = RowFilter_Condition::default();
        cond.set_predicate_filter(router_filter);
        cond.set_true_filter(connected_filter);
        let mut cond_filter = RowFilter::default();
        cond_filter.set_condition(cond);
        // dbg!(&cond_filter);

        Ok(self.check_and_mutate_row(row, cond_filter).await?)
    }

    async fn get_user(&self, uaid: &Uuid) -> DbResult<Option<User>> {
        let row_key = uaid.as_simple().to_string();
        let mut result = User {
            uaid: *uaid,
            ..Default::default()
        };

        if let Some(mut record) = self.read_row(&row_key, None).await? {
            trace!("🉑 Found a record for that user");
            if let Some(mut cells) = record.take_cells("connected_at") {
                if let Some(cell) = cells.pop() {
                    result.connected_at = to_u64(cell.value, "connected_at")?;
                }
            }

            if let Some(mut cells) = record.take_cells("router_type") {
                if let Some(cell) = cells.pop() {
                    result.router_type = String::from_utf8(cell.value).map_err(|e| {
                        DbError::Serialization(format!(
                            "Could not deserialize router_type: {:?}",
                            e
                        ))
                    })?;
                }
            }

            if let Some(mut cells) = record.take_cells("router_data") {
                if let Some(cell) = cells.pop() {
                    result.router_data = from_str(&String::from_utf8(cell.value).map_err(|e| {
                        DbError::Serialization(format!(
                            "Could not deserialize router_type: {:?}",
                            e
                        ))
                    })?)
                    .map_err(|e| {
                        DbError::Serialization(format!(
                            "Could not deserialize router_type: {:?}",
                            e
                        ))
                    })?;
                }
            }

            if let Some(mut cells) = record.take_cells("node_id") {
                if let Some(cell) = cells.pop() {
                    result.node_id = Some(String::from_utf8(cell.value).map_err(|e| {
                        DbError::Serialization(format!(
                            "Could not deserialize router_type: {:?}",
                            e
                        ))
                    })?);
                }
            }

            if let Some(mut cells) = record.take_cells("record_version") {
                if let Some(cell) = cells.pop() {
                    result.record_version = Some(to_u64(cell.value, "record_version")?)
                }
            }

            if let Some(mut cells) = record.take_cells("current_timestamp") {
                if let Some(cell) = cells.pop() {
                    result.current_timestamp = Some(to_u64(cell.value, "current_timestamp")?)
                }
            }

            return Ok(Some(result));
        }
        Ok(None)
    }

    async fn remove_user(&self, uaid: &Uuid) -> DbResult<()> {
        let row_key = uaid.simple().to_string();
        self.delete_rows(&row_key).await?;
        Ok(())
    }

    async fn add_channel(&self, uaid: &Uuid, channel_id: &Uuid) -> DbResult<()> {
        let row_key = uaid.simple().to_string();
        // channel_ids are stored as a set within one Bigtable row
        //
        // Bigtable allows "millions of columns in a table, as long as no row
        // exceeds the maximum limit of 256 MB per row" enabling the use of
        // column qualifiers as data.
        //
        // The "set" of channel_ids consists of column qualifiers named
        // "chid:<chid value>" as set member entries (with their cell values
        // being a single 0 byte).
        //
        // Storing the full set in a single row makes batch updates
        // (particularly to reset the GC expiry timestamps) potentially more
        // easy/efficient
        let mut row = Row {
            row_key,
            ..Default::default()
        };
        let expiry = std::time::SystemTime::now() + Duration::from_secs(MAX_CHANNEL_TTL);
        row.cells.insert(
            ROUTER_FAMILY.to_owned(),
            vec![cell::Cell {
<<<<<<< HEAD
                qualifier: "updated".to_owned(),
                value: now.to_be_bytes().to_vec(),
=======
                family: ROUTER_FAMILY.to_owned(),
                qualifier: format!("chid:{}", channel_id.as_hyphenated()),
                timestamp: expiry,
>>>>>>> 1716f205
                ..Default::default()
            }],
        );
        self.write_row(row).await.map_err(|e| e.into())
    }

    /// Add channels in bulk (used mostly during migration)
    ///
    async fn add_channels(&self, uaid: &Uuid, channels: HashSet<Uuid>) -> DbResult<()> {
        let row_key = uaid.simple().to_string();
        let expiry = (std::time::SystemTime::now() + Duration::from_secs(MAX_CHANNEL_TTL))
            .duration_since(SystemTime::UNIX_EPOCH)
            .map_err(error::BigTableError::WriteTime)?
            .as_millis();

        let mut entries = protobuf::RepeatedField::default();
        let mut req = bigtable::MutateRowsRequest::default();
        let mut limit: u32 = 0;
        req.set_table_name(self.settings.table_name.clone());

        let mut entry = bigtable::MutateRowsRequest_Entry::default();
        entry.set_row_key(row_key.into_bytes());
        let mut cell_mutations = protobuf::RepeatedField::default();

        // Create entries that define rows that contain mutations to
        // create/update the channels.
        for channel in channels {
            let mut mutation = data::Mutation::default();
            let set_cell = data::Mutation_SetCell {
                family_name: ROUTER_FAMILY.to_owned(),
                column_qualifier: format!("chid:{}", channel.as_hyphenated()).into_bytes(),
                timestamp_micros: (expiry * 1000) as i64,
                ..Default::default()
            };

            mutation.set_set_cell(set_cell);
            cell_mutations.push(mutation);
            // There is a limit of 100,000 mutations per batch for bigtable.
            // https://cloud.google.com/bigtable/quotas
            // If you have 100,000 channels, you have too many.
            limit += 1;
            if limit >= 100_000 {
                break;
            }
        }
        entry.set_mutations(cell_mutations);
        entries.push(entry);
        req.set_entries(entries);

        self.mutate_rows(req).await?;
        Ok(())
    }

    async fn get_channels(&self, uaid: &Uuid) -> DbResult<HashSet<Uuid>> {
        let row_key = uaid.simple().to_string();
        let mut req = self.read_row_request(&row_key);

        let mut filter_set: RepeatedField<RowFilter> = RepeatedField::default();

        let mut family_filter = data::RowFilter::default();
        family_filter.set_family_name_regex_filter(format!("^{ROUTER_FAMILY}$"));

        let mut cq_filter = data::RowFilter::default();
        cq_filter.set_column_qualifier_regex_filter("^chid:.*$".as_bytes().to_vec());

        filter_set.push(family_filter);
        filter_set.push(cq_filter);

        let mut filter_chain = RowFilter_Chain::default();
        filter_chain.set_filters(filter_set);

        let mut filter = data::RowFilter::default();
        filter.set_chain(filter_chain);
        req.set_filter(filter);

        let mut rows = self.read_rows(req, None, None).await?;
        let mut result = HashSet::new();
        if let Some(record) = rows.remove(&row_key) {
            for mut cells in record.cells.into_values() {
                let Some(cell) = cells.pop() else {
                    continue;
                };
                let Some(chid) = cell.qualifier.split("chid:").last() else {
                    return Err(DbError::Integrity(
                        "get_channels expected: chid:<chid>".to_owned(),
                    ));
                };
                result.insert(Uuid::from_str(chid).map_err(|e| DbError::General(e.to_string()))?);
            }
        }

        Ok(result)
    }

    /// Delete the channel. Does not delete its associated pending messages.
    async fn remove_channel(&self, uaid: &Uuid, channel_id: &Uuid) -> DbResult<bool> {
        let row_key = uaid.simple().to_string();
        let column = format!("chid:{}", channel_id.as_hyphenated());
        self.delete_cells(&row_key, ROUTER_FAMILY, &[column.as_ref()], None)
            .await?;
        // XXX: Can we determine if the cq was actually removed (existed) from
        // mutate_row's response?
        Ok(true)
    }

    /// Remove the node_id. Can't really "surgically strike" this
    async fn remove_node_id(
        &self,
        uaid: &Uuid,
        _node_id: &str,
        connected_at: u64,
    ) -> DbResult<bool> {
        trace!(
            "🉑 Removing node_ids for {} up to {:?} ",
            &uaid.simple().to_string(),
            UNIX_EPOCH + Duration::from_secs(connected_at)
        );
        let row_key = uaid.simple().to_string();
        let mut time_range = data::TimestampRange::default();
        // convert connected at seconds into microseconds
        time_range.set_end_timestamp_micros((connected_at * 1000000) as i64);
        self.delete_cells(&row_key, ROUTER_FAMILY, &["node_id"], Some(&time_range))
            .await?;
        Ok(true)
    }

    /// Write the notification to storage.
    async fn save_message(&self, uaid: &Uuid, message: Notification) -> DbResult<()> {
        let row_key = format!("{}#{}", uaid.simple(), message.chidmessageid());
        debug!("🗄️ Saving message {} :: {:?}", &row_key, &message);
        trace!(
            "🉑 timestamp: {:?}",
            &message.timestamp.to_be_bytes().to_vec()
        );
        let mut row = Row {
            row_key,
            ..Default::default()
        };

        // Remember, `timestamp` is effectively the time to kill the message, not the
        // current time.
        let ttl = SystemTime::now() + Duration::from_secs(message.ttl);
        trace!(
            "🉑 Message Expiry {}",
            ttl.duration_since(SystemTime::UNIX_EPOCH)
                .unwrap_or_default()
                .as_millis()
        );

        let mut cells: Vec<cell::Cell> = Vec::new();

        let family = if let Some(topic) = message.topic {
            // Set the correct flag so we know how to read this row later.
            cells.push(cell::Cell {
                family: MESSAGE_TOPIC_FAMILY.to_owned(),
                qualifier: "topic".to_owned(),
                value: topic.into_bytes(),
                timestamp: ttl,
                ..Default::default()
            });
            MESSAGE_TOPIC_FAMILY
        } else {
            MESSAGE_FAMILY
        };
        let expiry: u128 = ttl
            .duration_since(SystemTime::UNIX_EPOCH)
            .unwrap_or_default()
            .as_millis();
        cells.extend(vec![
            cell::Cell {
                qualifier: "ttl".to_owned(),
                value: message.ttl.to_be_bytes().to_vec(),
                timestamp: ttl,
                ..Default::default()
            },
            cell::Cell {
                qualifier: "channel_id".to_owned(),
                value: message.channel_id.as_hyphenated().to_string().into_bytes(),
                timestamp: ttl,
                ..Default::default()
            },
            cell::Cell {
                qualifier: "timestamp".to_owned(),
                value: message.timestamp.to_be_bytes().to_vec(),
                timestamp: ttl,
                ..Default::default()
            },
            cell::Cell {
                qualifier: "version".to_owned(),
                value: message.version.into_bytes(),
                timestamp: ttl,
                ..Default::default()
            },
            cell::Cell {
                qualifier: "expiry".to_owned(),
                value: expiry.to_be_bytes().to_vec(),
                timestamp: ttl,
                ..Default::default()
            },
        ]);
        if let Some(headers) = message.headers {
            if !headers.is_empty() {
                cells.push(cell::Cell {
                    qualifier: "headers".to_owned(),
                    value: json!(headers).to_string().into_bytes(),
                    timestamp: ttl,
                    ..Default::default()
                });
            }
        }
        if let Some(data) = message.data {
            cells.push(cell::Cell {
                qualifier: "data".to_owned(),
                value: data.into_bytes(),
                timestamp: ttl,
                ..Default::default()
            });
        }
        if let Some(sortkey_timestamp) = message.sortkey_timestamp {
            cells.push(cell::Cell {
                qualifier: "sortkey_timestamp".to_owned(),
                value: sortkey_timestamp.to_be_bytes().to_vec(),
                timestamp: ttl,
                ..Default::default()
            });
        }
        row.add_cells(family, cells);
        trace!("🉑 Adding row");
        self.write_row(row).await.map_err(|e| e.into())
    }

    /// Save a batch of messages to the database.
    ///
    /// Currently just iterating through the list and saving one at a time. There's a bulk way
    /// to save messages, but there are other considerations (e.g. mutation limits)
    async fn save_messages(&self, uaid: &Uuid, messages: Vec<Notification>) -> DbResult<()> {
        // plate simple way of solving this:
        for message in messages {
            self.save_message(uaid, message).await?;
        }
        Ok(())
    }

    /// Set the `current_timestamp` in the meta record for this user agent.
    ///
    /// This is a bit different for BigTable. Field expiration (technically cell
    /// expiration) is determined by the lifetime assigned to the cell once it hits
    /// a given date. That means you can't really extend a lifetime by adjusting a
    /// single field. You'd have to adjust all the cells that are in the family.
    /// So, we're not going to do expiration that way.
    ///
    /// That leaves the meta "current_timestamp" field. We do not purge ACK'd records,
    /// instead we presume that the TTL will kill them off eventually. On reads, we use
    /// the `current_timestamp` to determine what records to return, since we return
    /// records with timestamps later than `current_timestamp`.
    ///
    async fn increment_storage(&self, uaid: &Uuid, timestamp: u64) -> DbResult<()> {
        let row_key = uaid.simple().to_string();
        debug!(
            "🉑 Updating {} current_timestamp:  {:?}",
            &row_key,
            timestamp.to_be_bytes().to_vec()
        );
        let mut row = Row {
            row_key,
            ..Default::default()
        };

        row.cells.insert(
            ROUTER_FAMILY.to_owned(),
            vec![cell::Cell {
                qualifier: "current_timestamp".to_owned(),
                value: timestamp.to_be_bytes().to_vec(),
                ..Default::default()
            }],
        );
        self.write_row(row).await.map_err(|e| e.into())
    }

    /// Delete the notification from storage.
    async fn remove_message(&self, uaid: &Uuid, chidmessageid: &str) -> DbResult<()> {
        trace!(
            "🉑 attemping to delete {:?} :: {:?}",
            uaid.to_string(),
            chidmessageid
        );
        let row_key = format!("{}#{}", uaid.simple(), chidmessageid);
        debug!("🉑🔥 Deleting message {}", &row_key);
        self.delete_row(&row_key).await.map_err(|e| e.into())
    }

    /// Return `limit` pending messages from storage. `limit=0` for all messages.
    async fn fetch_topic_messages(
        &self,
        uaid: &Uuid,
        limit: usize,
    ) -> DbResult<FetchMessageResponse> {
        let mut req = ReadRowsRequest::default();
        req.set_table_name(self.settings.table_name.clone());

        let start_key = format!("{}#01:", uaid.simple());
        let end_key = format!("{}#02:", uaid.simple());
        let mut rows = data::RowSet::default();
        let mut row_range = data::RowRange::default();
        row_range.set_start_key_open(start_key.into_bytes());
        row_range.set_end_key_open(end_key.into_bytes());
        let mut row_ranges = RepeatedField::default();
        row_ranges.push(row_range);
        rows.set_row_ranges(row_ranges);
        req.set_rows(rows);

        req.set_filter(timestamp_filter()?);
        // Note set_rows_limit(v) limits the returned results
        // If you're doing additional filtering later, this is not what
        // you want.
        /*
        if limit > 0 {
            trace!("🉑 Setting limit to {limit}");
            req.set_rows_limit(limit as i64);
        }
        // */
        let rows = self.read_rows(req, None, Some(limit)).await?;
        debug!(
            "🉑 Fetch Topic Messages. Found {} row(s) of {}",
            rows.len(),
            limit
        );
        self.rows_to_notifications(rows, if limit > 0 { Some(limit) } else { None })
    }

    /// Return `limit` messages pending for a UAID that have a sortkey_timestamp after
    /// what's specified. `limit=0` for all messages.
    async fn fetch_timestamp_messages(
        &self,
        uaid: &Uuid,
        timestamp: Option<u64>,
        limit: usize,
    ) -> DbResult<FetchMessageResponse> {
        let mut req = ReadRowsRequest::default();
        req.set_table_name(self.settings.table_name.clone());

        let mut rows = data::RowSet::default();
        let mut row_range = data::RowRange::default();

        let start_key = if let Some(ts) = timestamp {
            format!("{}#02:{}", uaid.simple(), ts)
        } else {
            format!("{}#02:", uaid.simple())
        };
        let end_key = format!("{}#03:", uaid.simple());
        row_range.set_start_key_open(start_key.into_bytes());
        row_range.set_end_key_open(end_key.into_bytes());

        let mut row_ranges = RepeatedField::default();
        row_ranges.push(row_range);
        rows.set_row_ranges(row_ranges);
        req.set_rows(rows);

        // We can fetch data and do [some remote filtering](https://cloud.google.com/bigtable/docs/filters),
        // unfortunately I don't think the filtering we need will be super helpful.
        //
        //
        /*
        //NOTE: if you filter on a given field, BigTable will only
        // return that specific field. Adding filters for the rest of
        // the known elements may NOT return those elements or may
        // cause the message to not be returned because any of
        // those elements are not present. It may be preferable to
        // therefore run two filters, one to fetch the candidate IDs
        // and another to fetch the content of the messages.
         */
        req.set_filter(timestamp_filter()?);
        // Note set_rows_limit(v) limits the returned results from Bigtable.
        // If you're doing additional filtering later, this may not be what
        // you want and may artificially truncate possible return sets.
        /*
        if limit > 0 {
            req.set_rows_limit(limit as i64);
        }
        // */
        let rows = self.read_rows(req, timestamp, Some(limit)).await?;
        debug!(
            "🉑 Fetch Timestamp Messages ({:?}) Found {} row(s) of {}",
            timestamp,
            rows.len(),
            limit,
        );
        self.rows_to_notifications(rows, if limit > 0 { Some(limit) } else { None })
    }

    async fn health_check(&self) -> DbResult<bool> {
        self.pool
            .get()
            .await?
            .health_check(&self.settings.table_name)
            .await
    }

    /// Returns true, because there's only one table in BigTable. We divide things up
    /// by `family`.
    async fn router_table_exists(&self) -> DbResult<bool> {
        Ok(true)
    }

    /// Returns true, because there's only one table in BigTable. We divide things up
    /// by `family`.
    async fn message_table_exists(&self) -> DbResult<bool> {
        Ok(true)
    }

    /// BigTable does not support message table rotation
    fn rotating_message_table(&self) -> Option<&str> {
        None
    }

    fn box_clone(&self) -> Box<dyn DbClient> {
        Box::new(self.clone())
    }

    fn name(&self) -> String {
        "Bigtable".to_owned()
    }
}

#[cfg(all(test, feature = "emulator"))]
mod tests {

    //! Currently, these test rely on having a BigTable emulator running on the current machine.
    //! The tests presume to be able to connect to localhost:8086. See docs/bigtable.md for
    //! details and how to set up and initialize an emulator.
    //!
    use std::sync::Arc;
    use std::time::SystemTime;

    use cadence::StatsdClient;
    use uuid;

    use super::*;
    use crate::db::DbSettings;

    const TEST_USER: &str = "DEADBEEF-0000-0000-0000-0123456789AB";
    const TEST_CHID: &str = "DECAFBAD-0000-0000-0000-0123456789AB";
    const TOPIC_CHID: &str = "DECAFBAD-1111-0000-0000-0123456789AB";

    fn now() -> u64 {
        SystemTime::now()
            .duration_since(SystemTime::UNIX_EPOCH)
            .unwrap()
            .as_secs()
    }

    fn new_client() -> DbResult<BigTableClientImpl> {
        let env_dsn = format!(
            "grpc://{}",
            std::env::var("BIGTABLE_EMULATOR_HOST").unwrap_or("localhost:8080".to_owned())
        );
        let settings = DbSettings {
            // this presumes the table was created with
            // ```
            // scripts/setup_bt.sh
            // ```
            // with `message`, `router`, and `message_topic` families
            dsn: Some(env_dsn),
            db_settings: json!({"table_name": "projects/test/instances/test/tables/autopush"})
                .to_string(),
        };

        let metrics = Arc::new(StatsdClient::builder("", cadence::NopMetricSink).build());

        BigTableClientImpl::new(metrics, &settings)
    }

    #[actix_rt::test]
    async fn health_check() {
        let client = new_client().unwrap();

        let result = client.health_check().await;
        assert!(result.is_ok());
        assert!(result.unwrap());
    }

    /// run a gauntlet of testing. These are a bit linear because they need
    /// to run in sequence.
    #[actix_rt::test]
    async fn run_gauntlet() -> DbResult<()> {
        let client = new_client()?;

        let connected_at = SystemTime::now()
            .duration_since(SystemTime::UNIX_EPOCH)
            .unwrap()
            .as_secs();

        let uaid = Uuid::parse_str(TEST_USER).unwrap();
        let chid = Uuid::parse_str(TEST_CHID).unwrap();
        let topic_chid = Uuid::parse_str(TOPIC_CHID).unwrap();

        let node_id = "test_node".to_owned();

        // purge the user record if it exists.
        let _ = client.remove_user(&uaid).await;

        let test_user = User {
            uaid,
            router_type: "webpush".to_owned(),
            connected_at,
            router_data: None,
            last_connect: Some(connected_at),
            node_id: Some(node_id.clone()),
            ..Default::default()
        };

        // purge the old user (if present)
        // in case a prior test failed for whatever reason.
        let _ = client.remove_user(&uaid).await;

        // can we add the user?
        client.add_user(&test_user).await?;
        let fetched = client.get_user(&uaid).await?;
        assert!(fetched.is_some());
        let fetched = fetched.unwrap();
        assert_eq!(fetched.router_type, "webpush".to_owned());

        // can we add channels?
        client.add_channel(&uaid, &chid).await?;
        let channels = client.get_channels(&uaid).await?;
        assert!(channels.contains(&chid));

        // can we add lots of channels?
        let mut new_channels: HashSet<Uuid> = HashSet::new();
        new_channels.insert(chid);
        for _ in 1..10 {
            new_channels.insert(uuid::Uuid::new_v4());
        }
        let chid_to_remove = uuid::Uuid::new_v4();
        new_channels.insert(chid_to_remove);
        client.add_channels(&uaid, new_channels.clone()).await?;
        let channels = client.get_channels(&uaid).await?;
        assert_eq!(channels, new_channels);

        // can we remove a channel?
        client.remove_channel(&uaid, &chid_to_remove).await?;
        new_channels.remove(&chid_to_remove);
        let channels = client.get_channels(&uaid).await?;
        assert_eq!(channels, new_channels);

        // now ensure that we can update a user that's after the time we set prior.
        // first ensure that we can't update a user that's before the time we set prior.
        let updated = User {
            connected_at: fetched.connected_at - 300,
            ..test_user.clone()
        };
        let result = client.update_user(&updated).await;
        assert!(result.is_ok());
        assert!(!result.unwrap());

        // Make sure that the `connected_at` wasn't modified
        let fetched2 = client.get_user(&fetched.uaid).await?.unwrap();
        assert_eq!(fetched.connected_at, fetched2.connected_at);

        // and make sure we can update a record with a later connected_at time.
        let updated = User {
            connected_at: fetched.connected_at + 300,
            ..test_user
        };
        let result = client.update_user(&updated).await;
        assert!(result.is_ok());
        assert!(result.unwrap());
        assert_ne!(
            test_user.connected_at,
            client.get_user(&uaid).await?.unwrap().connected_at
        );

        // can we increment the storage for the user?
        client
            .increment_storage(
                &fetched.uaid,
                SystemTime::now()
                    .duration_since(SystemTime::UNIX_EPOCH)
                    .unwrap()
                    .as_secs(),
            )
            .await?;

        let test_data = "An_encrypted_pile_of_crap".to_owned();
        let timestamp = now();
        let sort_key = now();
        // Can we store a message?
        let test_notification = crate::db::Notification {
            channel_id: chid,
            version: "test".to_owned(),
            ttl: 300,
            timestamp,
            data: Some(test_data.clone()),
            sortkey_timestamp: Some(sort_key),
            ..Default::default()
        };
        let res = client.save_message(&uaid, test_notification.clone()).await;
        assert!(res.is_ok());

        let mut fetched = client.fetch_timestamp_messages(&uaid, None, 999).await?;
        assert_ne!(fetched.messages.len(), 0);
        let fm = fetched.messages.pop().unwrap();
        assert_eq!(fm.channel_id, test_notification.channel_id);
        assert_eq!(fm.data, Some(test_data));

        // Grab all 1 of the messages that were submmited within the past 10 seconds.
        let fetched = client
            .fetch_timestamp_messages(&uaid, Some(timestamp - 10), 999)
            .await?;
        assert_ne!(fetched.messages.len(), 0);

        // Try grabbing a message for 10 seconds from now.
        let fetched = client
            .fetch_timestamp_messages(&uaid, Some(timestamp + 10), 999)
            .await?;
        assert_eq!(fetched.messages.len(), 0);

        // can we clean up our toys?
        assert!(client
            .remove_message(&uaid, &test_notification.chidmessageid())
            .await
            .is_ok());

        assert!(client.remove_channel(&uaid, &chid).await.is_ok());

        // Now, can we do all that with topic messages
        let test_data = "An_encrypted_pile_of_crap_with_a_topic".to_owned();
        let timestamp = now();
        let sort_key = now();
        // Can we store a message?
        let test_notification = crate::db::Notification {
            channel_id: topic_chid,
            version: "test".to_owned(),
            ttl: 300,
            topic: Some("topic".to_owned()),
            timestamp,
            data: Some(test_data.clone()),
            sortkey_timestamp: Some(sort_key),
            ..Default::default()
        };
        assert!(client
            .save_message(&uaid, test_notification.clone())
            .await
            .is_ok());

        let mut fetched = client.fetch_topic_messages(&uaid, 999).await?;
        assert_ne!(fetched.messages.len(), 0);
        let fm = fetched.messages.pop().unwrap();
        assert_eq!(fm.channel_id, test_notification.channel_id);
        assert_eq!(fm.data, Some(test_data));

        // Grab the message that was submmited.
        let fetched = client.fetch_topic_messages(&uaid, 999).await?;
        assert_ne!(fetched.messages.len(), 0);

        // can we clean up our toys?
        assert!(client
            .remove_message(&uaid, &test_notification.chidmessageid())
            .await
            .is_ok());

        assert!(client.remove_channel(&uaid, &topic_chid).await.is_ok());

        assert!(client
            .remove_node_id(&uaid, &node_id, connected_at)
            .await
            .is_ok());
        // did we remove it?
        let msgs = client
            .fetch_timestamp_messages(&uaid, None, 999)
            .await?
            .messages;
        assert!(msgs.is_empty());

        assert!(client.remove_user(&uaid).await.is_ok());

        assert!(client.get_user(&uaid).await?.is_none());

        Ok(())
    }

    #[actix_rt::test]
    async fn read_cells_family_id() {
        let uaid = Uuid::parse_str(TEST_USER).unwrap();
        let client = new_client().unwrap();
        client.remove_user(&uaid).await.unwrap();

        let qualifier = "foo".to_owned();

        let row_key = uaid.simple().to_string();

        let mut row = Row {
            row_key: row_key.clone(),
            ..Default::default()
        };
        row.cells.insert(
            ROUTER_FAMILY.to_owned(),
            vec![cell::Cell {
                qualifier: qualifier.to_owned(),
                value: "bar".as_bytes().to_vec(),
                ..Default::default()
            }],
        );
        client.write_row(row).await.unwrap();
        let Some(row) = client.read_row(&row_key, None).await.unwrap() else {
            panic!("Expected row");
        };
        assert_eq!(row.cells.len(), 1);
        assert_eq!(row.cells.keys().next().unwrap(), qualifier.as_str());
    }

    // #[actix_rt::test]
    // async fn sometest() {}

    // #[test]
    // fn sometest () {}
}<|MERGE_RESOLUTION|>--- conflicted
+++ resolved
@@ -777,14 +777,8 @@
         row.cells.insert(
             ROUTER_FAMILY.to_owned(),
             vec![cell::Cell {
-<<<<<<< HEAD
-                qualifier: "updated".to_owned(),
-                value: now.to_be_bytes().to_vec(),
-=======
-                family: ROUTER_FAMILY.to_owned(),
                 qualifier: format!("chid:{}", channel_id.as_hyphenated()),
                 timestamp: expiry,
->>>>>>> 1716f205
                 ..Default::default()
             }],
         );
@@ -1467,8 +1461,16 @@
     }
 
     #[actix_rt::test]
-    async fn read_cells_family_id() {
-        let uaid = Uuid::parse_str(TEST_USER).unwrap();
+    async fn read_cells_family_id() -> DbResult<()> {
+        // let uaid = Uuid::parse_str(TEST_USER).unwrap();
+        // generate a somewhat random test UAID to prevent possible false test fails
+        // if the account is deleted before this test completes.
+        let uaid = {
+            let temp = Uuid::new_v4().to_string();
+            let mut parts: Vec<&str> = temp.split("-").collect();
+            parts[0] = "DEADBEEF";
+            Uuid::parse_str(&parts.join("-")).unwrap()
+        };
         let client = new_client().unwrap();
         client.remove_user(&uaid).await.unwrap();
 
@@ -1494,6 +1496,7 @@
         };
         assert_eq!(row.cells.len(), 1);
         assert_eq!(row.cells.keys().next().unwrap(), qualifier.as_str());
+        Ok(client.remove_user(&uaid).await?)
     }
 
     // #[actix_rt::test]
