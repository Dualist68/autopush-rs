--- conflicted
+++ resolved
@@ -24,11 +24,7 @@
 use crate::db::{
     client::{DbClient, FetchMessageResponse},
     error::{DbError, DbResult},
-<<<<<<< HEAD
-    DbSettings, Notification, NotificationRecord, User, MAX_CHANNEL_TTL,
-=======
     DbSettings, Notification, NotificationRecord, User, MAX_CHANNEL_TTL, MAX_ROUTER_TTL,
->>>>>>> 76848753
 };
 
 use self::row::Row;
@@ -93,8 +89,6 @@
     Ok(timestamp_filter)
 }
 
-<<<<<<< HEAD
-=======
 /// Return a ReadRowsRequest against table for a given row key
 fn read_row_request(table_name: &str, row_key: &str) -> bigtable::ReadRowsRequest {
     let mut req = bigtable::ReadRowsRequest::default();
@@ -109,7 +103,6 @@
     req
 }
 
->>>>>>> 76848753
 fn to_u64(value: Vec<u8>, name: &str) -> Result<u64, DbError> {
     let v: [u8; 8] = value
         .try_into()
@@ -164,17 +157,7 @@
 
     /// Return a ReadRowsRequest for a given row key
     fn read_row_request(&self, row_key: &str) -> bigtable::ReadRowsRequest {
-<<<<<<< HEAD
-        let mut req = bigtable::ReadRowsRequest::default();
-        req.set_table_name(self.settings.table_name.clone());
-
-        let mut row_keys = RepeatedField::default();
-        row_keys.push(row_key.as_bytes().to_vec());
-        let mut row_set = data::RowSet::default();
-        row_set.set_row_keys(row_keys);
-        req.set_rows(row_set);
-
-        req
+        read_row_request(&self.settings.table_name, row_key)
     }
 
     /// Read a given row from the row key.
@@ -186,6 +169,7 @@
     }
 
     /// Perform a MutateRowsRequest
+    #[allow(unused)]
     async fn mutate_rows(
         &self,
         req: bigtable::MutateRowsRequest,
@@ -236,71 +220,6 @@
             stream = remainder;
         }
 
-=======
-        read_row_request(&self.settings.table_name, row_key)
-    }
-
-    /// Read a given row from the row key.
-    async fn read_row(&self, row_key: &str) -> Result<Option<row::Row>, error::BigTableError> {
-        debug!("🉑 Row key: {}", row_key);
-        let req = self.read_row_request(row_key);
-        let mut rows = self.read_rows(req).await?;
-        Ok(rows.remove(row_key))
-    }
-
-    /// Perform a MutateRowsRequest
-    #[allow(unused)]
-    async fn mutate_rows(
-        &self,
-        req: bigtable::MutateRowsRequest,
-    ) -> Result<(), error::BigTableError> {
-        let bigtable = self.pool.get().await?;
-        // ClientSStreamReceiver will cancel an operation if it's dropped before it's done.
-        let resp = bigtable
-            .conn
-            .mutate_rows(&req)
-            .map_err(error::BigTableError::Write)?;
-
-        // Scan the returned stream looking for errors.
-        // As I understand, the returned stream contains chunked MutateRowsResponse structs. Each
-        // struct contains the result of the row mutation, and contains a `status` (non-zero on error)
-        // and an optional message string (empty if none).
-        // The structure also contains an overall `status` but that does not appear to be exposed.
-        // Status codes are defined at https://grpc.github.io/grpc/core/md_doc_statuscodes.html
-        let mut stream = Box::pin(resp);
-        let mut cnt = 0;
-        loop {
-            let (result, remainder) = stream.into_future().await;
-            if let Some(result) = result {
-                debug!("🎏 Result block: {}", cnt);
-                match result {
-                    Ok(r) => {
-                        for e in r.get_entries() {
-                            if e.has_status() {
-                                let status = e.get_status();
-                                // See status code definitions: https://grpc.github.io/grpc/core/md_doc_statuscodes.html
-                                let code = error::MutateRowStatus::from(status.get_code());
-                                if !code.is_ok() {
-                                    return Err(error::BigTableError::Status(
-                                        code,
-                                        status.get_message().to_owned(),
-                                    ));
-                                }
-                                debug!("🎏 Response: {} OK", e.index);
-                            }
-                        }
-                    }
-                    Err(e) => return Err(error::BigTableError::Write(e)),
-                };
-                cnt += 1;
-            } else {
-                debug!("🎏 Done!");
-                break;
-            }
-            stream = remainder;
-        }
-
->>>>>>> 76848753
         Ok(())
     }
 
@@ -573,10 +492,7 @@
             cells.push(cell::Cell {
                 qualifier: "router_data".to_owned(),
                 value: json!(router_data).to_string().as_bytes().to_vec(),
-<<<<<<< HEAD
-=======
                 timestamp: expiry,
->>>>>>> 76848753
                 ..Default::default()
             });
         };
@@ -592,10 +508,7 @@
             cells.push(cell::Cell {
                 qualifier: "node_id".to_owned(),
                 value: node_id.as_bytes().to_vec(),
-<<<<<<< HEAD
-=======
                 timestamp: expiry,
->>>>>>> 76848753
                 ..Default::default()
             });
         };
@@ -603,10 +516,7 @@
             cells.push(cell::Cell {
                 qualifier: "record_version".to_owned(),
                 value: record_version.to_be_bytes().to_vec(),
-<<<<<<< HEAD
-=======
                 timestamp: expiry,
->>>>>>> 76848753
                 ..Default::default()
             });
         };
@@ -634,15 +544,7 @@
     ///
     pub async fn health_check(&mut self, table_name: &str) -> DbResult<bool> {
         // Create a request that is GRPC valid, but does not point to a valid row.
-<<<<<<< HEAD
-        let mut row_keys = RepeatedField::default();
-        row_keys.push("NOT FOUND".as_bytes().to_vec());
-        let mut row_set = data::RowSet::default();
-        row_set.set_row_keys(row_keys);
-        req.set_rows(row_set);
-=======
         let mut req = read_row_request(table_name, "NOT FOUND");
->>>>>>> 76848753
         let mut filter = data::RowFilter::default();
         filter.set_block_all_filter(true);
         req.set_filter(filter);
@@ -806,74 +708,13 @@
     }
 
     async fn add_channel(&self, uaid: &Uuid, channel_id: &Uuid) -> DbResult<()> {
-<<<<<<< HEAD
-        let row_key = uaid.simple().to_string();
-        // channel_ids are stored as a set within one Bigtable row
-        //
-        // Bigtable allows "millions of columns in a table, as long as no row
-        // exceeds the maximum limit of 256 MB per row" enabling the use of
-        // column qualifiers as data.
-        //
-        // The "set" of channel_ids consists of column qualifiers named
-        // "chid:<chid value>" as set member entries (with their cell values
-        // being a single 0 byte).
-        //
-        // Storing the full set in a single row makes batch updates
-        // (particularly to reset the GC expiry timestamps) potentially more
-        // easy/efficient
-        let mut row = Row {
-            row_key,
-            ..Default::default()
-        };
-        let expiry = std::time::SystemTime::now() + Duration::from_secs(MAX_CHANNEL_TTL);
-        row.cells.insert(
-            ROUTER_FAMILY.to_owned(),
-            vec![cell::Cell {
-                qualifier: format!("chid:{}", channel_id.as_hyphenated()),
-                timestamp: expiry,
-                ..Default::default()
-            }],
-        );
-        self.write_row(row).await.map_err(|e| e.into())
-=======
         let channels = HashSet::from_iter([channel_id.to_owned()]);
         self.add_channels(uaid, channels).await
->>>>>>> 76848753
     }
 
     /// Add channels in bulk (used mostly during migration)
     ///
     async fn add_channels(&self, uaid: &Uuid, channels: HashSet<Uuid>) -> DbResult<()> {
-<<<<<<< HEAD
-        let row_key = uaid.simple().to_string();
-        let expiry = (std::time::SystemTime::now() + Duration::from_secs(MAX_CHANNEL_TTL))
-            .duration_since(SystemTime::UNIX_EPOCH)
-            .map_err(error::BigTableError::WriteTime)?
-            .as_millis();
-
-        let mut entries = protobuf::RepeatedField::default();
-        let mut req = bigtable::MutateRowsRequest::default();
-        let mut limit: u32 = 0;
-        req.set_table_name(self.settings.table_name.clone());
-
-        let mut entry = bigtable::MutateRowsRequest_Entry::default();
-        entry.set_row_key(row_key.into_bytes());
-        let mut cell_mutations = protobuf::RepeatedField::default();
-
-        // Create entries that define rows that contain mutations to
-        // create/update the channels.
-        for channel in channels {
-            let mut mutation = data::Mutation::default();
-            let set_cell = data::Mutation_SetCell {
-                family_name: ROUTER_FAMILY.to_owned(),
-                column_qualifier: format!("chid:{}", channel.as_hyphenated()).into_bytes(),
-                timestamp_micros: (expiry * 1000) as i64,
-                ..Default::default()
-            };
-
-            mutation.set_set_cell(set_cell);
-            cell_mutations.push(mutation);
-=======
         // channel_ids are stored as a set within one Bigtable row
         //
         // Bigtable allows "millions of columns in a table, as long as no row
@@ -893,7 +734,6 @@
 
         let mut cells = Vec::with_capacity(channels.len().min(100_000));
         for (i, channel_id) in channels.into_iter().enumerate() {
->>>>>>> 76848753
             // There is a limit of 100,000 mutations per batch for bigtable.
             // https://cloud.google.com/bigtable/quotas
             // If you have 100,000 channels, you have too many.
@@ -906,17 +746,9 @@
                 ..Default::default()
             });
         }
-<<<<<<< HEAD
-        entry.set_mutations(cell_mutations);
-        entries.push(entry);
-        req.set_entries(entries);
-
-        self.mutate_rows(req).await?;
-=======
         row.add_cells(ROUTER_FAMILY, cells);
 
         self.write_row(row).await?;
->>>>>>> 76848753
         Ok(())
     }
 
@@ -925,7 +757,6 @@
         let mut req = self.read_row_request(&row_key);
 
         let mut filter_set: RepeatedField<RowFilter> = RepeatedField::default();
-<<<<<<< HEAD
 
         let mut family_filter = data::RowFilter::default();
         family_filter.set_family_name_regex_filter(format!("^{ROUTER_FAMILY}$"));
@@ -943,25 +774,6 @@
         filter.set_chain(filter_chain);
         req.set_filter(filter);
 
-=======
-
-        let mut family_filter = data::RowFilter::default();
-        family_filter.set_family_name_regex_filter(format!("^{ROUTER_FAMILY}$"));
-
-        let mut cq_filter = data::RowFilter::default();
-        cq_filter.set_column_qualifier_regex_filter("^chid:.*$".as_bytes().to_vec());
-
-        filter_set.push(family_filter);
-        filter_set.push(cq_filter);
-
-        let mut filter_chain = RowFilter_Chain::default();
-        filter_chain.set_filters(filter_set);
-
-        let mut filter = data::RowFilter::default();
-        filter.set_chain(filter_chain);
-        req.set_filter(filter);
-
->>>>>>> 76848753
         let mut rows = self.read_rows(req).await?;
         let mut result = HashSet::new();
         if let Some(record) = rows.remove(&row_key) {
@@ -1057,11 +869,7 @@
             cell::Cell {
                 qualifier: "version".to_owned(),
                 value: message.version.into_bytes(),
-<<<<<<< HEAD
-                timestamp: ttl,
-=======
                 timestamp: expiry,
->>>>>>> 76848753
                 ..Default::default()
             },
         ]);
@@ -1070,11 +878,7 @@
                 cells.push(cell::Cell {
                     qualifier: "headers".to_owned(),
                     value: json!(headers).to_string().into_bytes(),
-<<<<<<< HEAD
-                    timestamp: ttl,
-=======
                     timestamp: expiry,
->>>>>>> 76848753
                     ..Default::default()
                 });
             }
@@ -1083,11 +887,7 @@
             cells.push(cell::Cell {
                 qualifier: "data".to_owned(),
                 value: data.into_bytes(),
-<<<<<<< HEAD
-                timestamp: ttl,
-=======
                 timestamp: expiry,
->>>>>>> 76848753
                 ..Default::default()
             });
         }
@@ -1128,16 +928,8 @@
             &row_key,
             timestamp.to_be_bytes().to_vec()
         );
-<<<<<<< HEAD
-        let mut row = Row {
-            row_key,
-            ..Default::default()
-        };
-
-=======
         let mut row = Row::new(row_key);
         let expiry = std::time::SystemTime::now() + Duration::from_secs(MAX_ROUTER_TTL);
->>>>>>> 76848753
         row.cells.insert(
             ROUTER_FAMILY.to_owned(),
             vec![cell::Cell {
@@ -1519,32 +1311,6 @@
             sortkey_timestamp: Some(sort_key),
             ..Default::default()
         };
-<<<<<<< HEAD
-        assert!(client
-            .save_message(&uaid, test_notification.clone())
-            .await
-            .is_ok());
-
-        let mut fetched = client.fetch_topic_messages(&uaid, 999).await?;
-        assert_ne!(fetched.messages.len(), 0);
-        let fm = fetched.messages.pop().unwrap();
-        assert_eq!(fm.channel_id, test_notification.channel_id);
-        assert_eq!(fm.data, Some(test_data));
-
-        // Grab the message that was submmited.
-        let fetched = client.fetch_topic_messages(&uaid, 999).await?;
-        assert_ne!(fetched.messages.len(), 0);
-
-        // can we clean up our toys?
-        assert!(client
-            .remove_message(&uaid, &test_notification.chidmessageid())
-            .await
-            .is_ok());
-
-        assert!(client.remove_channel(&uaid, &topic_chid).await.is_ok());
-
-=======
->>>>>>> 76848753
         assert!(client
             .save_message(&uaid, test_notification.clone())
             .await
@@ -1603,23 +1369,11 @@
         };
         let client = new_client().unwrap();
         client.remove_user(&uaid).await.unwrap();
-<<<<<<< HEAD
-
-        let qualifier = "foo".to_owned();
-
-        let row_key = uaid.simple().to_string();
-
-        let mut row = Row {
-            row_key: row_key.clone(),
-            ..Default::default()
-        };
-=======
 
         let qualifier = "foo".to_owned();
 
         let row_key = uaid.simple().to_string();
         let mut row = Row::new(row_key.clone());
->>>>>>> 76848753
         row.cells.insert(
             ROUTER_FAMILY.to_owned(),
             vec![cell::Cell {
