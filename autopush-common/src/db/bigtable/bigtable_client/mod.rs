--- conflicted
+++ resolved
@@ -795,15 +795,11 @@
     /// Recycle check as well, so it has to be fairly low in the implementation
     /// stack.
     ///
-<<<<<<< HEAD
-    pub async fn health_check(&mut self, table_name: &str, profile_id: &str) -> DbResult<bool> {
-        // Create a request that is GRPC valid, but does not point to a valid row.
-        let mut req = read_row_request(table_name, profile_id, "NOT FOUND");
-=======
     ///
     pub async fn health_check(
         &mut self,
-        metrics: Arc<StatsdClient>,
+        metrics: &Arc<StatsdClient>,
+        app_profile_id: &str,
     ) -> Result<bool, error::BigTableError> {
         // It is recommended that we pick a random key to perform the health check. Selecting
         // a single key for all health checks causes a "hot tablet" to arise. The `PingAndWarm`
@@ -812,8 +808,7 @@
         // This health check is to see if the database is present, the response is not important
         // other than it does not return an error.
         let random_uaid = Uuid::new_v4().simple().to_string();
-        let mut req = read_row_request(&self.table_name, &random_uaid);
->>>>>>> 6cb6549b
+        let mut req = read_row_request(&self.table_name, app_profile_id, &random_uaid);
         let mut filter = data::RowFilter::default();
         filter.set_block_all_filter(true);
         req.set_filter(filter);
@@ -1350,13 +1345,8 @@
             .pool
             .get()
             .await?
-<<<<<<< HEAD
-            .health_check(&self.settings.table_name, &self.settings.profile_id)
-            .await
-=======
-            .health_check(self.metrics.clone())
+            .health_check(&self.metrics.clone(), &self.settings.profile_id)
             .await?)
->>>>>>> 6cb6549b
     }
 
     /// Returns true, because there's only one table in BigTable. We divide things up
