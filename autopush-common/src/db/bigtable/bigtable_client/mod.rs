--- conflicted
+++ resolved
@@ -186,7 +186,6 @@
     })
 }
 
-<<<<<<< HEAD
 pub fn retry_policy(max: usize) -> RetryPolicy {
     RetryPolicy::default()
         .with_max_retries(max)
@@ -234,10 +233,10 @@
             _ => false,
         }
     }
-=======
+}
+
 fn call_opts(metadata: Metadata) -> ::grpcio::CallOption {
     ::grpcio::CallOption::default().headers(metadata)
->>>>>>> 4bd48278
 }
 
 /// Connect to a BigTable storage model.
@@ -277,13 +276,9 @@
         let admin_metadata = db_settings.admin_metadata()?;
         Ok(Self {
             settings: db_settings,
-<<<<<<< HEAD
             metrics,
-=======
-            _metrics: metrics,
             metadata,
             admin_metadata,
->>>>>>> 4bd48278
             pool,
         })
     }
@@ -315,18 +310,15 @@
         req: bigtable::MutateRowRequest,
     ) -> Result<(), error::BigTableError> {
         let bigtable = self.pool.get().await?;
-<<<<<<< HEAD
         retry_policy(self.settings.retry_count)
             .retry_if(
-                || async { bigtable.conn.mutate_row(&req) },
+                || async {
+                    bigtable
+                        .conn
+                        .mutate_row_opt(&req, call_opts(self.metadata.clone()))
+                },
                 retryable_describe_table_error(self.metrics.clone()),
             )
-=======
-        bigtable
-            .conn
-            .mutate_row_async_opt(&req, call_opts(self.metadata.clone()))
-            .map_err(error::BigTableError::Write)?
->>>>>>> 4bd48278
             .await
             .map_err(error::BigTableError::Write)?;
         Ok(())
@@ -340,18 +332,16 @@
     ) -> Result<(), error::BigTableError> {
         let bigtable = self.pool.get().await?;
         // ClientSStreamReceiver will cancel an operation if it's dropped before it's done.
-<<<<<<< HEAD
         let resp = retry_policy(self.settings.retry_count)
             .retry_if(
-                || async { bigtable.conn.mutate_rows(&req) },
+                || async {
+                    bigtable
+                        .conn
+                        .mutate_rows_opt(&req, call_opts(self.metadata.clone()))
+                },
                 retryable_describe_table_error(self.metrics.clone()),
             )
             .await
-=======
-        let resp = bigtable
-            .conn
-            .mutate_rows_opt(&req, call_opts(self.metadata.clone()))
->>>>>>> 4bd48278
             .map_err(error::BigTableError::Write)?;
 
         // Scan the returned stream looking for errors.
@@ -412,20 +402,17 @@
         req: ReadRowsRequest,
     ) -> Result<BTreeMap<RowKey, row::Row>, error::BigTableError> {
         let bigtable = self.pool.get().await?;
-<<<<<<< HEAD
         let resp = retry_policy(self.settings.retry_count)
             .retry_if(
-                || async { bigtable.conn.read_rows(&req) },
+                || async {
+                    bigtable
+                        .conn
+                        .read_rows_opt(&req, call_opts(self.metadata.clone()))
+                },
                 retryable_describe_table_error(self.metrics.clone()),
             )
             .await
-            .map_err(error::BigTableError::Write)?;
-=======
-        let resp = bigtable
-            .conn
-            .read_rows_opt(&req, call_opts(self.metadata.clone()))
             .map_err(error::BigTableError::Read)?;
->>>>>>> 4bd48278
         merge::RowMerger::process_chunks(resp).await
     }
 
@@ -501,22 +488,17 @@
         req: bigtable::CheckAndMutateRowRequest,
     ) -> Result<bool, error::BigTableError> {
         let bigtable = self.pool.get().await?;
-<<<<<<< HEAD
         let resp = retry_policy(self.settings.retry_count)
             .retry_if(
                 || async {
                     // Note: check_and_mutate_row_async may return before the row
                     // is written, which can cause race conditions for reads
-                    bigtable.conn.check_and_mutate_row(&req)
+                    bigtable
+                        .conn
+                        .check_and_mutate_row_opt(&req, call_opts(self.metadata.clone()))
                 },
                 retryable_describe_table_error(self.metrics.clone()),
             )
-=======
-        let resp = bigtable
-            .conn
-            .check_and_mutate_row_async_opt(&req, call_opts(self.metadata.clone()))
-            .map_err(error::BigTableError::Write)?
->>>>>>> 4bd48278
             .await
             .map_err(error::BigTableError::Write)?;
         debug!("🉑 Predicate Matched: {}", &resp.get_predicate_matched(),);
@@ -754,18 +736,15 @@
         filter.set_block_all_filter(true);
         req.set_filter(filter);
 
-<<<<<<< HEAD
         let r = retry_policy(10)
             .retry_if(
-                || async { self.conn.read_rows(&req) },
+                || async {
+                    self.conn
+                        .read_rows_opt(&req, call_opts(self.metadata.clone()))
+                },
                 retryable_describe_table_error(metrics.clone()),
             )
             .await
-=======
-        let r = self
-            .conn
-            .read_rows_opt(&req, call_opts(self.metadata.clone()))
->>>>>>> 4bd48278
             .map_err(|e| DbError::General(format!("BigTable connectivity error: {:?}", e)))?;
 
         let (v, _stream) = r.into_future().await;
