--- conflicted
+++ resolved
@@ -9,12 +9,9 @@
 use cadence::StatsdClient;
 use google_cloud_rust_raw::bigtable::admin::v2::bigtable_table_admin::DropRowRangeRequest;
 use google_cloud_rust_raw::bigtable::admin::v2::bigtable_table_admin_grpc::BigtableTableAdminClient;
-<<<<<<< HEAD
-use google_cloud_rust_raw::bigtable::v2::data::{RowFilter, RowFilter_Chain, ValueRange};
-=======
 use google_cloud_rust_raw::bigtable::v2::bigtable::ReadRowsRequest;
 use google_cloud_rust_raw::bigtable::v2::bigtable_grpc::BigtableClient;
->>>>>>> 2fd70865
+use google_cloud_rust_raw::bigtable::v2::data::{RowFilter, RowFilter_Chain, ValueRange};
 use google_cloud_rust_raw::bigtable::v2::{bigtable, data};
 use grpcio::Channel;
 use protobuf::RepeatedField;
@@ -195,8 +192,9 @@
         req.set_mutations(mutations);
 
         // Do the actual commit.
-        let _resp = self
-            .client
+        let bigtable = self.pool.get().await?;
+        let _resp = bigtable
+            .conn
             .mutate_row_async(&req)
             .map_err(|e| error::BigTableError::Write(e.to_string()))?
             .await
@@ -232,7 +230,6 @@
         Ok(mutations)
     }
 
-<<<<<<< HEAD
     /// Check and write rows that match the associated filter, returning if the filter
     /// matched records (and the update was successful)
     async fn check_and_mutate_row(
@@ -247,18 +244,12 @@
         req.set_predicate_filter(filter);
         req.set_true_mutations(mutations);
 
-        // Do the actual update.
-        let resp = self
-            .client
-            .check_and_mutate_row_async(&req)
-=======
         // Do the actual commit.
         // fails with `cannot execute `LocalPool` executor from within another executor: EnterError`
         let bigtable = self.pool.get().await?;
-        let _resp = bigtable
+        let resp = bigtable
             .conn
-            .mutate_row_async(&req)
->>>>>>> 2fd70865
+            .check_and_mutate_row_async(&req)
             .map_err(|e| error::BigTableError::Write(e.to_string()))?
             .await
             .map_err(|e| error::BigTableError::Write(e.to_string()))?;
@@ -425,9 +416,80 @@
         })
     }
 
-<<<<<<< HEAD
     fn user_to_row(&self, user: &User) -> Row {
-=======
+        let mut row = Row {
+            row_key: user.uaid.simple().to_string(),
+            ..Default::default()
+        };
+
+        let mut cells: Vec<cell::Cell> = vec![
+            cell::Cell {
+                family: ROUTER_FAMILY.to_owned(),
+                qualifier: "connected_at".to_owned(),
+                value: user.connected_at.to_be_bytes().to_vec(),
+                ..Default::default()
+            },
+            cell::Cell {
+                family: ROUTER_FAMILY.to_owned(),
+                qualifier: "router_type".to_owned(),
+                value: user.router_type.clone().into_bytes(),
+                ..Default::default()
+            },
+        ];
+
+        if let Some(router_data) = &user.router_data {
+            cells.push(cell::Cell {
+                family: ROUTER_FAMILY.to_owned(),
+                qualifier: "router_data".to_owned(),
+                value: json!(router_data).to_string().as_bytes().to_vec(),
+                ..Default::default()
+            });
+        };
+        if let Some(last_connect) = user.last_connect {
+            cells.push(cell::Cell {
+                family: ROUTER_FAMILY.to_owned(),
+                qualifier: "last_connect".to_owned(),
+                value: last_connect.to_be_bytes().to_vec(),
+                ..Default::default()
+            });
+        };
+        if let Some(current_timestamp) = user.current_timestamp {
+            cells.push(cell::Cell {
+                family: ROUTER_FAMILY.to_owned(),
+                qualifier: "current_timestamp".to_owned(),
+                value: current_timestamp.to_be_bytes().to_vec(),
+                ..Default::default()
+            });
+        };
+        if let Some(node_id) = &user.node_id {
+            cells.push(cell::Cell {
+                family: ROUTER_FAMILY.to_owned(),
+                qualifier: "node_id".to_owned(),
+                value: node_id.clone().into_bytes().to_vec(),
+                ..Default::default()
+            });
+        };
+        if let Some(record_version) = user.record_version {
+            cells.push(cell::Cell {
+                family: ROUTER_FAMILY.to_owned(),
+                qualifier: "record_version".to_owned(),
+                value: record_version.to_be_bytes().to_vec(),
+                ..Default::default()
+            });
+        };
+        if let Some(current_month) = &user.current_month {
+            cells.push(cell::Cell {
+                family: ROUTER_FAMILY.to_owned(),
+                qualifier: "current_month".to_owned(),
+                value: current_month.clone().into_bytes().to_vec(),
+                ..Default::default()
+            });
+        };
+        row.add_cells(ROUTER_FAMILY, cells);
+        row
+    }
+}
+
 #[derive(Clone)]
 pub struct BigtableDb {
     pub(super) conn: BigtableClient,
@@ -456,84 +518,6 @@
             .map_err(|e| DbError::General(format!("BigTable connectivity error: {:?}", e)))?;
 
         Ok(true)
-    }
-}
-
-#[async_trait]
-impl DbClient for BigTableClientImpl {
-    /// add user to the database
-    async fn add_user(&self, user: &User) -> DbResult<()> {
->>>>>>> 2fd70865
-        let mut row = Row {
-            row_key: user.uaid.simple().to_string(),
-            ..Default::default()
-        };
-
-        let mut cells: Vec<cell::Cell> = vec![
-            cell::Cell {
-                family: ROUTER_FAMILY.to_owned(),
-                qualifier: "connected_at".to_owned(),
-                value: user.connected_at.to_be_bytes().to_vec(),
-                ..Default::default()
-            },
-            cell::Cell {
-                family: ROUTER_FAMILY.to_owned(),
-                qualifier: "router_type".to_owned(),
-                value: user.router_type.clone().into_bytes(),
-                ..Default::default()
-            },
-        ];
-
-        if let Some(router_data) = &user.router_data {
-            cells.push(cell::Cell {
-                family: ROUTER_FAMILY.to_owned(),
-                qualifier: "router_data".to_owned(),
-                value: json!(router_data).to_string().as_bytes().to_vec(),
-                ..Default::default()
-            });
-        };
-        if let Some(last_connect) = user.last_connect {
-            cells.push(cell::Cell {
-                family: ROUTER_FAMILY.to_owned(),
-                qualifier: "last_connect".to_owned(),
-                value: last_connect.to_be_bytes().to_vec(),
-                ..Default::default()
-            });
-        };
-        if let Some(current_timestamp) = user.current_timestamp {
-            cells.push(cell::Cell {
-                family: ROUTER_FAMILY.to_owned(),
-                qualifier: "current_timestamp".to_owned(),
-                value: current_timestamp.to_be_bytes().to_vec(),
-                ..Default::default()
-            });
-        };
-        if let Some(node_id) = &user.node_id {
-            cells.push(cell::Cell {
-                family: ROUTER_FAMILY.to_owned(),
-                qualifier: "node_id".to_owned(),
-                value: node_id.clone().into_bytes().to_vec(),
-                ..Default::default()
-            });
-        };
-        if let Some(record_version) = user.record_version {
-            cells.push(cell::Cell {
-                family: ROUTER_FAMILY.to_owned(),
-                qualifier: "record_version".to_owned(),
-                value: record_version.to_be_bytes().to_vec(),
-                ..Default::default()
-            });
-        };
-        if let Some(current_month) = &user.current_month {
-            cells.push(cell::Cell {
-                family: ROUTER_FAMILY.to_owned(),
-                qualifier: "current_month".to_owned(),
-                value: current_month.clone().into_bytes().to_vec(),
-                ..Default::default()
-            });
-        };
-        row.add_cells(ROUTER_FAMILY, cells);
-        row
     }
 }
 
