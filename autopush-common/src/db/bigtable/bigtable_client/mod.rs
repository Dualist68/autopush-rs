use core::fmt;
use std::collections::{BTreeMap, HashMap, HashSet};
use std::fmt::Display;
use std::str::FromStr;
use std::sync::Arc;
use std::time::{Duration, SystemTime, UNIX_EPOCH};

use async_trait::async_trait;
use cadence::StatsdClient;
use google_cloud_rust_raw::bigtable::admin::v2::bigtable_table_admin::DropRowRangeRequest;
use google_cloud_rust_raw::bigtable::admin::v2::bigtable_table_admin_grpc::BigtableTableAdminClient;
use google_cloud_rust_raw::bigtable::v2::bigtable::ReadRowsRequest;
use google_cloud_rust_raw::bigtable::v2::bigtable_grpc::BigtableClient;
use google_cloud_rust_raw::bigtable::v2::data::{RowFilter, RowFilter_Chain, ValueRange};
use google_cloud_rust_raw::bigtable::v2::{bigtable, data};
use grpcio::Channel;
use protobuf::RepeatedField;
use serde_json::{from_str, json};
use uuid::Uuid;

use crate::db::{
    client::{DbClient, FetchMessageResponse},
    error::{DbError, DbResult},
    DbSettings, Notification, User,
};
use crate::notification::STANDARD_NOTIFICATION_PREFIX;

use self::row::Row;
use super::pool::BigTablePool;
use super::BigTableDbSettings;

pub mod cell;
pub mod error;
pub(crate) mod merge;
pub mod row;

// these are normally Vec<u8>
pub type RowKey = String;
pub type Qualifier = String;
// This must be a String.
pub type FamilyId = String;

const ROUTER_FAMILY: &str = "router";
const MESSAGE_FAMILY: &str = "message"; // The default family for messages
const MESSAGE_TOPIC_FAMILY: &str = "message_topic";

/// Semi convenience wrapper to ensure that the UAID is formatted and displayed consistently.
// TODO:Should we create something similar for ChannelID?
struct Uaid(Uuid);

impl Display for Uaid {
    fn fmt(&self, f: &mut fmt::Formatter) -> fmt::Result {
        write!(f, "{}", self.0.as_simple())
    }
}

impl From<Uaid> for String {
    fn from(uaid: Uaid) -> String {
        uaid.0.as_simple().to_string()
    }
}

#[derive(Clone)]
/// Wrapper for the BigTable connection
pub struct BigTableClientImpl {
    pub(crate) settings: BigTableDbSettings,
    /// Metrics client
    _metrics: Arc<StatsdClient>,
    /// Connection Channel (used for alternate calls)
    pool: BigTablePool,
}

fn to_u64(value: Vec<u8>, name: &str) -> Result<u64, DbError> {
    let v: [u8; 8] = value
        .try_into()
        .map_err(|_| DbError::DeserializeU64(name.to_owned()))?;
    Ok(u64::from_be_bytes(v))
}

fn to_string(value: Vec<u8>, name: &str) -> Result<String, DbError> {
    String::from_utf8(value).map_err(|e| {
        debug!("🉑 cannot read string {}: {:?}", name, e);
        DbError::DeserializeString(name.to_owned())
    })
}

/// Create a normalized index key.
fn as_key(uaid: &Uuid, channel_id: Option<&Uuid>, chidmessageid: Option<&str>) -> String {
    let mut parts: Vec<String> = Vec::new();
    parts.push(uaid.simple().to_string());
    if let Some(channel_id) = channel_id {
        parts.push(channel_id.simple().to_string());
    } else if chidmessageid.is_some() {
        parts.push("".to_string())
    }
    if let Some(chidmessageid) = chidmessageid {
        parts.push(chidmessageid.to_owned());
    }
    parts.join("#")
}

/// Connect to a BigTable storage model.
///
/// BigTable is available via the Google Console, and is a schema less storage system.
///
/// The `db_dsn` string should be in the form of
/// `grpc://{BigTableEndpoint}`
///
/// The settings contains the `table_name` which is the GRPC path to the data.
/// (e.g. `projects/{project_id}/instances/{instance_id}/tables/{table_id}`)
///
/// where:
/// _BigTableEndpoint_ is the endpoint domain to use (the default is `bigtable.googleapis.com`) See
/// [BigTable Endpoints](https://cloud.google.com/bigtable/docs/regional-endpoints) for more details.
/// _project-id_ is the Google project identifier (see the Google developer console (e.g. 'autopush-dev'))
/// _instance-id_ is the Google project instance, (see the Google developer console (e.g. 'development-1'))
/// _table_id_ is the Table Name (e.g. 'autopush')
///
/// This will automatically bring in the default credentials specified by the `GOOGLE_APPLICATION_CREDENTIALS`
/// environment variable.
///
/// NOTE: Some configurations may look for the default credential file (pointed to by
/// `GOOGLE_APPLICATION_CREDENTIALS`) to be stored in
/// `$HOME/.config/gcloud/application_default_credentials.json`)
///
impl BigTableClientImpl {
    pub fn new(metrics: Arc<StatsdClient>, settings: &DbSettings) -> DbResult<Self> {
        // let env = Arc::new(EnvBuilder::new().build());
        debug!("🏊 BT Pool new");
        let db_settings = BigTableDbSettings::try_from(settings.db_settings.as_ref())?;
        debug!("🉑 {:#?}", db_settings);
        let pool = BigTablePool::new(settings, &metrics)?;
        Ok(Self {
            settings: db_settings,
            _metrics: metrics,
            pool,
        })
    }

    /// Read a given row from the row key.
    async fn read_row(
        &self,
        row_key: &str,
        timestamp_filter: Option<u64>,
    ) -> Result<Option<row::Row>, error::BigTableError> {
        debug!("🉑 Row key: {}", row_key);

        let mut row_keys = RepeatedField::default();
        row_keys.push(row_key.to_owned().as_bytes().to_vec());

        let mut row_set = data::RowSet::default();
        row_set.set_row_keys(row_keys);

        let mut req = bigtable::ReadRowsRequest::default();
        req.set_table_name(self.settings.table_name.clone());
        req.set_rows(row_set);

        let rows = self.read_rows(req, timestamp_filter, None).await?;
        Ok(rows.get(row_key).cloned())
    }

    /// Take a big table ReadRowsRequest (containing the keys and filters) and return a set of row data indexed by row key.
    ///
    ///
    async fn read_rows(
        &self,
        req: ReadRowsRequest,
        timestamp_filter: Option<u64>,
        limit: Option<usize>,
    ) -> Result<BTreeMap<RowKey, row::Row>, error::BigTableError> {
        let bigtable = self.pool.get().await?;
        let resp = bigtable
            .conn
            .read_rows(&req)
            .map_err(error::BigTableError::Read)?;
        merge::RowMerger::process_chunks(resp, timestamp_filter, limit).await
    }

    /// write a given row.
    ///
    /// there's also `.mutate_rows` which I presume allows multiple.
    async fn write_row(&self, row: row::Row) -> Result<(), error::BigTableError> {
        let mut req = bigtable::MutateRowRequest::default();

        // compile the mutations.
        // It's possible to do a lot here, including altering in process
        // mutations, clearing them, etc. It's all up for grabs until we commit
        // below. For now, let's just presume a write and be done.
        req.set_table_name(self.settings.table_name.clone());
        req.set_row_key(row.row_key.into_bytes());
        let mutations = self.get_mutations(row.cells)?;
        req.set_mutations(mutations);

        // Do the actual commit.
        let bigtable = self.pool.get().await?;
        let _resp = bigtable
            .conn
            .mutate_row_async(&req)
            .map_err(|e| error::BigTableError::Write(e.to_string()))?
            .await
            .map_err(|e| error::BigTableError::Write(e.to_string()))?;
        Ok(())
    }

    /// Compile the list of mutations for this row.
    fn get_mutations(
        &self,
        cells: HashMap<String, Vec<crate::db::bigtable::bigtable_client::cell::Cell>>,
    ) -> Result<protobuf::RepeatedField<data::Mutation>, error::BigTableError> {
        let mut mutations = protobuf::RepeatedField::default();
        for (_family, cells) in cells {
            for cell in cells {
                let mut mutation = data::Mutation::default();
                let mut set_cell = data::Mutation_SetCell::default();
                let timestamp = cell
                    .timestamp
                    .duration_since(SystemTime::UNIX_EPOCH)
                    .map_err(error::BigTableError::WriteTime)?;
                set_cell.family_name = cell.family;
                set_cell.set_column_qualifier(cell.qualifier.into_bytes());
                set_cell.set_value(cell.value);
                // Yes, this is passing milli bounded time as a micro. Otherwise I get
                // a `Timestamp granularity mismatch` error
                set_cell.set_timestamp_micros((timestamp.as_millis() * 1000) as i64);
                debug!("🉑 expiring in {:?}", timestamp.as_millis());
                mutation.set_set_cell(set_cell);
                mutations.push(mutation);
            }
        }
        Ok(mutations)
    }

    /// Check and write rows that match the associated filter, returning if the filter
    /// matched records (and the update was successful)
    async fn check_and_mutate_row(
        &self,
        row: row::Row,
        filter: RowFilter,
    ) -> Result<bool, error::BigTableError> {
        let mut req = bigtable::CheckAndMutateRowRequest::default();
        req.set_table_name(self.settings.table_name.clone());
        req.set_row_key(row.row_key.into_bytes());
        let mutations = self.get_mutations(row.cells)?;
        req.set_predicate_filter(filter);
        req.set_true_mutations(mutations);

        // Do the actual commit.
        // fails with `cannot execute `LocalPool` executor from within another executor: EnterError`
        let bigtable = self.pool.get().await?;
        let resp = bigtable
            .conn
<<<<<<< HEAD
            .check_and_mutate_row_async(&req)
            .map_err(|e| error::BigTableError::Write(e.to_string()))?
            .await
            .map_err(|e| error::BigTableError::Write(e.to_string()))?;
        debug!("🉑 Predicate Matched: {}", resp.get_predicate_matched());
        Ok(resp.get_predicate_matched())
=======
            .mutate_row_async(&req)
            .map_err(error::BigTableError::Write)?
            .await
            .map_err(error::BigTableError::Write)?;
        Ok(())
>>>>>>> c7fa922f
    }

    /// Delete all cell data from the specified columns with the optional time range.
    async fn delete_cells(
        &self,
        row_key: &str,
        family: &str,
        column_names: &Vec<&str>,
        time_range: Option<&data::TimestampRange>,
    ) -> Result<(), error::BigTableError> {
        let mut req = bigtable::MutateRowRequest::default();
        req.set_table_name(self.settings.table_name.clone());
        let mut mutations = protobuf::RepeatedField::default();
        req.set_row_key(row_key.to_owned().into_bytes());
        for column in column_names {
            let mut mutation = data::Mutation::default();
            // Mutation_DeleteFromRow -- Delete all cells for a given row.
            // Mutation_DeleteFromFamily -- Delete all cells from a family for a given row.
            // Mutation_DeleteFromColumn -- Delete all cells from a column name for a given row, restricted by timestamp range.
            let mut del_cell = data::Mutation_DeleteFromColumn::default();
            del_cell.set_family_name(family.to_owned());
            del_cell.set_column_qualifier(column.as_bytes().to_vec());
            if let Some(range) = time_range {
                del_cell.set_time_range(range.clone());
            }
            mutation.set_delete_from_column(del_cell);
            mutations.push(mutation);
        }

        req.set_mutations(mutations);

        let bigtable = self.pool.get().await?;
        let _resp = bigtable
            .conn
            .mutate_row_async(&req)
            .map_err(error::BigTableError::Write)?
            .await
            .map_err(error::BigTableError::Write)?;
        Ok(())
    }

    /// Delete all the cells for the given row. NOTE: This will drop the row.
    async fn delete_row(&self, row_key: &str) -> Result<(), error::BigTableError> {
        let mut req = bigtable::MutateRowRequest::default();
        req.set_table_name(self.settings.table_name.clone());
        let mut mutations = protobuf::RepeatedField::default();
        req.set_row_key(row_key.to_owned().into_bytes());
        let mut mutation = data::Mutation::default();
        mutation.set_delete_from_row(data::Mutation_DeleteFromRow::default());
        mutations.push(mutation);
        req.set_mutations(mutations);

        let bigtable = self.pool.get().await?;
        let _resp = bigtable
            .conn
            .mutate_row_async(&req)
            .map_err(error::BigTableError::Write)?
            .await
            .map_err(error::BigTableError::Write)?;
        Ok(())
    }

    /// This uses the admin interface to drop row ranges.
    /// This will drop ALL data associated with these rows.
    /// Note that deletion may take up to a week to occur.
    /// see https://cloud.google.com/php/docs/reference/cloud-bigtable/latest/Admin.V2.DropRowRangeRequest
    async fn delete_rows(&self, row_key: &str) -> Result<bool, error::BigTableError> {
        let admin = BigtableTableAdminClient::new(self.pool.get_channel()?);
        let mut req = DropRowRangeRequest::new();
        req.set_name(self.settings.table_name.clone());
        req.set_row_key_prefix(row_key.as_bytes().to_vec());
        req.set_delete_all_data_from_table(true);
        admin
            .drop_row_range_async(&req)
            .map_err(|e| {
                error!("{:?}", e);
                error::BigTableError::Admin(
                    format!(
                        "Could not send delete command for {}",
                        &self.settings.table_name
                    ),
                    Some(e.to_string()),
                )
            })?
            .await
            .map_err(|e| {
                error!("post await: {:?}", e);
                error::BigTableError::Admin(
                    format!(
                        "Could not delete data from table {}",
                        &self.settings.table_name
                    ),
                    Some(e.to_string()),
                )
            })?;

        Ok(true)
    }

    fn rows_to_notifications(
        &self,
        rows: BTreeMap<String, Row>,
        limit: Option<usize>,
    ) -> Result<FetchMessageResponse, crate::db::error::DbError> {
        let mut messages: Vec<Notification> = Vec::new();
        let mut max_timestamp: u64 = 0;

        for (_key, mut row) in rows {
            if let Some(limit) = limit {
                if messages.len() >= limit {
                    break;
                }
            }
            // get the dominant family type for this row.
            if let Some(cell) = row.take_cell("channel_id") {
                let mut notif = Notification {
                    channel_id: Uuid::from_str(&to_string(cell.value, "channel_id")?).map_err(
                        |e| {
                            DbError::Serialization(format!(
                                "Could not deserialize chid to uuid: {:?}",
                                e
                            ))
                        },
                    )?,
                    ..Default::default()
                };
                if let Some(cell) = row.take_cell("version") {
                    notif.version = to_string(cell.value, "version")?;
                }
                if let Some(cell) = row.take_cell("topic") {
                    notif.topic = Some(to_string(cell.value, "topic")?);
                }

                if let Some(cell) = row.take_cell("ttl") {
                    notif.ttl = to_u64(cell.value, "ttl")?;
                }

                if let Some(cell) = row.take_cell("data") {
                    notif.data = Some(to_string(cell.value, "data")?);
                }
                if let Some(cell) = row.take_cell("sortkey_timestamp") {
                    let sk_ts = to_u64(cell.value, "sortkey_timestamp")?;
                    notif.sortkey_timestamp = Some(sk_ts);
                    if sk_ts > max_timestamp {
                        max_timestamp = sk_ts;
                    }
                }
                if let Some(cell) = row.take_cell("timestamp") {
                    notif.timestamp = to_u64(cell.value, "timestamp")?;
                }
                if let Some(cell) = row.take_cell("headers") {
                    notif.headers = Some(
                        serde_json::from_str::<HashMap<String, String>>(&to_string(
                            cell.value, "headers",
                        )?)
                        .map_err(|e| DbError::Serialization(e.to_string()))?,
                    );
                }
                trace!("🚣  adding row: {:?}", &notif);
                messages.push(notif);
            }
        }

        Ok(FetchMessageResponse {
            messages,
            timestamp: if max_timestamp > 0 {
                Some(max_timestamp)
            } else {
                None
            },
        })
    }

    fn user_to_row(&self, user: &User) -> Row {
        let mut row = Row {
            row_key: user.uaid.simple().to_string(),
            ..Default::default()
        };

        let mut cells: Vec<cell::Cell> = vec![
            cell::Cell {
                family: ROUTER_FAMILY.to_owned(),
                qualifier: "connected_at".to_owned(),
                value: user.connected_at.to_be_bytes().to_vec(),
                ..Default::default()
            },
            cell::Cell {
                family: ROUTER_FAMILY.to_owned(),
                qualifier: "router_type".to_owned(),
                value: user.router_type.clone().into_bytes(),
                ..Default::default()
            },
        ];

        if let Some(router_data) = &user.router_data {
            cells.push(cell::Cell {
                family: ROUTER_FAMILY.to_owned(),
                qualifier: "router_data".to_owned(),
                value: json!(router_data).to_string().as_bytes().to_vec(),
                ..Default::default()
            });
        };
        if let Some(last_connect) = user.last_connect {
            cells.push(cell::Cell {
                family: ROUTER_FAMILY.to_owned(),
                qualifier: "last_connect".to_owned(),
                value: last_connect.to_be_bytes().to_vec(),
                ..Default::default()
            });
        };
        if let Some(current_timestamp) = user.current_timestamp {
            cells.push(cell::Cell {
                family: ROUTER_FAMILY.to_owned(),
                qualifier: "current_timestamp".to_owned(),
                value: current_timestamp.to_be_bytes().to_vec(),
                ..Default::default()
            });
        };
        if let Some(node_id) = &user.node_id {
            cells.push(cell::Cell {
                family: ROUTER_FAMILY.to_owned(),
                qualifier: "node_id".to_owned(),
                value: node_id.clone().into_bytes().to_vec(),
                ..Default::default()
            });
        };
        if let Some(record_version) = user.record_version {
            cells.push(cell::Cell {
                family: ROUTER_FAMILY.to_owned(),
                qualifier: "record_version".to_owned(),
                value: record_version.to_be_bytes().to_vec(),
                ..Default::default()
            });
        };
        if let Some(current_month) = &user.current_month {
            cells.push(cell::Cell {
                family: ROUTER_FAMILY.to_owned(),
                qualifier: "current_month".to_owned(),
                value: current_month.clone().into_bytes().to_vec(),
                ..Default::default()
            });
        };
        row.add_cells(ROUTER_FAMILY, cells);
        row
    }
}

#[derive(Clone)]
pub struct BigtableDb {
    pub(super) conn: BigtableClient,
}

impl BigtableDb {
    pub fn new(channel: Channel) -> Self {
        Self {
            conn: BigtableClient::new(channel),
        }
    }

    /// Perform a simple connectivity check.
    pub fn health_check(&mut self, table_name: &str) -> DbResult<bool> {
        let mut req = bigtable::ReadRowsRequest::default();
        req.set_table_name(table_name.to_owned());
        let mut row = data::Row::default();
        row.set_key("NOT FOUND".to_owned().as_bytes().to_vec());
        let mut filter = data::RowFilter::default();
        filter.set_block_all_filter(true);
        req.set_filter(filter);

        let _ = self
            .conn
            .read_rows(&req)
            .map_err(|e| DbError::General(format!("BigTable connectivity error: {:?}", e)))?;

        Ok(true)
    }
}

#[async_trait]
impl DbClient for BigTableClientImpl {
    /// add user to the database
    async fn add_user(&self, user: &User) -> DbResult<()> {
        let row = self.user_to_row(user);
        trace!("🉑 Adding user");
        self.write_row(row).await.map_err(|e| e.into())
    }

    /// BigTable doesn't really have the concept of an "update". You simply write the data and
    /// the individual cells create a new version. Depending on the garbage collection rules for
    /// the family, these can either persist or be automatically deleted.
    async fn update_user(&self, user: &User) -> DbResult<bool> {
        // `update_user` supposes the following logic:
        //   check to see if the user is in the router table AND
        //   (either does not have a router_type or the router type is the same as what they're currently using) AND
        //   (either there's no node_id assigned or the `connected_at` is earlier than the current connected_at)
        // Bigtable can't really do a few of those (e.g. detect non-existing values) so we have to simplify
        // things down a bit. We presume the record exists and that the `router_type` was specified when the
        // record was created.
        //
        // Filters are not very sophisticated on BigTable.
        // You can create RowFilterChains, where each filter acts as an "AND".
        // A RowFilterUnion which acts as an "OR".
        //
        // There do not appear to be negative checks (e.g. check if not set)
        // According to [the docs](https://cloud.google.com/bigtable/docs/using-filters#chain)
        // ConditionalRowFilter is not atomic and changes can occur between predicate
        // and execution.
        //
        // We then use a ChainFilter (essentially an AND operation) to make sure that the router_type
        // matches and the new `connected_at` time is later than the existing `connected_at`

        let row = self.user_to_row(user);
        let mut filter_chain = RowFilter_Chain::default();
        let mut filter_set: RepeatedField<RowFilter> = RepeatedField::default();

        // First check to see if the router type is either empty or matches exactly.
        let mut type_filter = RowFilter::default();
        type_filter.set_family_name_regex_filter(ROUTER_FAMILY.to_owned());
        type_filter.set_column_qualifier_regex_filter("router_type".to_owned().as_bytes().to_vec());
        type_filter.set_value_regex_filter(user.router_type.as_bytes().to_vec());
        filter_set.push(type_filter);

        // then check to make sure that the last connected_at time is before this one.
        let mut connected_filter = RowFilter::default();
        connected_filter.set_family_name_regex_filter(ROUTER_FAMILY.to_owned());
        connected_filter
            .set_column_qualifier_regex_filter("connected_at".to_owned().as_bytes().to_vec());
        let mut val_range = ValueRange::default();
        val_range.set_start_value_closed(user.connected_at.to_be_bytes().to_vec());
        connected_filter.set_value_range_filter(val_range);
        filter_set.push(connected_filter);

        // Gather the collections and try to update the row.
        filter_chain.set_filters(filter_set);
        let mut filter = RowFilter::default();
        filter.set_chain(filter_chain);

        Ok(self.check_and_mutate_row(row, filter).await?)
    }

    async fn get_user(&self, uaid: &Uuid) -> DbResult<Option<User>> {
        let key = uaid.as_simple().to_string();
        let mut result = User {
            uaid: *uaid,
            ..Default::default()
        };

        if let Some(mut record) = self.read_row(&key, None).await? {
            trace!("🉑 Found a record for that user");
            if let Some(mut cells) = record.take_cells("connected_at") {
                if let Some(cell) = cells.pop() {
                    let v: [u8; 8] = cell.value.try_into().map_err(|e| {
                        DbError::Serialization(format!(
                            "Could not deserialize connected_at: {:?}",
                            e
                        ))
                    })?;
                    result.connected_at = u64::from_be_bytes(v);
                }
            }

            if let Some(mut cells) = record.take_cells("router_type") {
                if let Some(cell) = cells.pop() {
                    result.router_type = String::from_utf8(cell.value).map_err(|e| {
                        DbError::Serialization(format!(
                            "Could not deserialize router_type: {:?}",
                            e
                        ))
                    })?;
                }
            }

            if let Some(mut cells) = record.take_cells("router_data") {
                if let Some(cell) = cells.pop() {
                    result.router_data = from_str(&String::from_utf8(cell.value).map_err(|e| {
                        DbError::Serialization(format!(
                            "Could not deserialize router_type: {:?}",
                            e
                        ))
                    })?)
                    .map_err(|e| {
                        DbError::Serialization(format!(
                            "Could not deserialize router_type: {:?}",
                            e
                        ))
                    })?;
                }
            }

            if let Some(mut cells) = record.take_cells("last_connect") {
                if let Some(cell) = cells.pop() {
                    let v: [u8; 8] = cell.value.try_into().map_err(|e| {
                        DbError::Serialization(format!(
                            "Could not deserialize last_connect: {:?}",
                            e
                        ))
                    })?;
                    result.last_connect = Some(u64::from_be_bytes(v));
                }
            }

            if let Some(mut cells) = record.take_cells("node_id") {
                if let Some(cell) = cells.pop() {
                    result.node_id = Some(String::from_utf8(cell.value).map_err(|e| {
                        DbError::Serialization(format!(
                            "Could not deserialize router_type: {:?}",
                            e
                        ))
                    })?);
                }
            }

            if let Some(mut cells) = record.take_cells("record_version") {
                if let Some(mut cell) = cells.pop() {
                    // there's only one byte, so pop it off and use it.
                    if let Some(b) = cell.value.pop() {
                        result.record_version = Some(b)
                    }
                }
            }

            if let Some(mut cells) = record.take_cells("current_month") {
                if let Some(cell) = cells.pop() {
                    result.current_month = Some(String::from_utf8(cell.value).map_err(|e| {
                        DbError::Serialization(format!(
                            "Could not deserialize current_month: {:?}",
                            e
                        ))
                    })?);
                }
            }

            //TODO: rename this to `last_notification_timestamp`
            if let Some(mut cells) = record.take_cells("current_timestamp") {
                if let Some(cell) = cells.pop() {
                    let v: [u8; 8] = cell.value.try_into().map_err(|e| {
                        DbError::Serialization(format!(
                            "Could not deserialize current_timestamp: {:?}",
                            e
                        ))
                    })?;
                    result.current_timestamp = Some(u64::from_be_bytes(v));
                }
            }

            return Ok(Some(result));
        }
        Ok(None)
    }

    async fn remove_user(&self, uaid: &Uuid) -> DbResult<()> {
        self.delete_rows(&as_key(uaid, None, None)).await?;
        Ok(())
    }

    async fn add_channel(&self, uaid: &Uuid, channel_id: &Uuid) -> DbResult<()> {
        let key = as_key(uaid, Some(channel_id), None);

        // We can use the default timestamp here because there shouldn't be a time
        // based GC for router records.
        let mut row = Row {
            row_key: key,
            ..Default::default()
        };
        let now = std::time::SystemTime::now()
            .duration_since(std::time::UNIX_EPOCH)
            .map_err(|e| DbError::General(e.to_string()))?
            .as_millis();
        row.cells.insert(
            ROUTER_FAMILY.to_owned(),
            vec![cell::Cell {
                family: ROUTER_FAMILY.to_owned(),
                qualifier: "updated".to_owned(),
                value: now.to_be_bytes().to_vec(),
                ..Default::default()
            }],
        );
        self.write_row(row).await.map_err(|e| e.into())
    }

    /// Delete all the rows that start with the given prefix. NOTE: this may be metered and should
    /// be used with caution.
    async fn get_channels(&self, uaid: &Uuid) -> DbResult<HashSet<Uuid>> {
        let mut result = HashSet::new();

        let req = {
            let filter = {
                let mut strip_filter = data::RowFilter::default();
                strip_filter.set_strip_value_transformer(true);
                let mut regex_filter = data::RowFilter::default();
                // Your regex expression must match the WHOLE string. No partial matches.
                // For this, we only want to grab the channel meta records (which do not
                // have a sort key suffix)
                let key = format!("^{}#[^#]+", uaid.simple());
                regex_filter.set_row_key_regex_filter(key.as_bytes().to_vec());
                let mut chain = data::RowFilter_Chain::default();
                let mut repeat_field = RepeatedField::default();
                repeat_field.push(strip_filter);
                repeat_field.push(regex_filter);
                chain.set_filters(repeat_field);

                let mut filter = data::RowFilter::default();
                filter.set_chain(chain);
                filter
            };

            let mut req = bigtable::ReadRowsRequest::default();
            req.set_table_name(self.settings.table_name.clone());
            req.set_filter(filter);

            req
        };

        let rows = self.read_rows(req, None, None).await?;
        for key in rows.keys().map(|v| v.to_owned()).collect::<Vec<String>>() {
            if let Some(chid) = key.split('#').last() {
                result.insert(Uuid::from_str(chid).map_err(|e| DbError::General(e.to_string()))?);
            }
        }

        Ok(result)
    }

    /// Delete the channel and all associated pending messages.
    async fn remove_channel(&self, uaid: &Uuid, channel_id: &Uuid) -> DbResult<bool> {
        let row_key = as_key(uaid, Some(channel_id), None);
        Ok(self.delete_rows(&row_key).await?)
    }

    /// Remove the node_id. Can't really "surgically strike" this
    async fn remove_node_id(
        &self,
        uaid: &Uuid,
        _node_id: &str,
        connected_at: u64,
    ) -> DbResult<bool> {
        trace!(
            "🉑 Removing node_ids for {} up to {:?} ",
            &uaid.simple().to_string(),
            UNIX_EPOCH + Duration::from_secs(connected_at)
        );
        let row_key = as_key(uaid, None, None);
        let mut time_range = data::TimestampRange::default();
        // convert connected at seconds into microseconds
        time_range.set_end_timestamp_micros((connected_at * 1000000) as i64);
        self.delete_cells(
            &row_key,
            ROUTER_FAMILY,
            &["node_id"].to_vec(),
            Some(&time_range),
        )
        .await?;
        // TODO: is a conditional check possible?
        Ok(true)
    }

    /// Write the notification to storage.
    async fn save_message(&self, uaid: &Uuid, message: Notification) -> DbResult<()> {
        let row_key = as_key(
            uaid,
            Some(&message.channel_id),
            Some(&message.chidmessageid()),
        );
        debug!("🗄️ Saving message {} :: {:?}", &row_key, &message);
        trace!(
            "🉑 timestamp: {:?}",
            &message.timestamp.to_be_bytes().to_vec()
        );
        let mut row = Row {
            row_key,
            ..Default::default()
        };

        // Remember, `timestamp` is effectively the time to kill the message, not the
        // current time.
        let ttl = SystemTime::now() + Duration::from_secs(message.ttl);
        trace!(
            "🉑 Message Expiry {}",
            ttl.duration_since(SystemTime::UNIX_EPOCH)
                .unwrap_or_default()
                .as_millis()
        );

        let mut cells: Vec<cell::Cell> = Vec::new();

        let family = if message.topic.is_some() {
            // Set the correct flag so we know how to read this row later.
            cells.push(cell::Cell {
                family: MESSAGE_FAMILY.to_owned(),
                qualifier: "has_topic".to_owned(),
                value: vec![1],
                timestamp: ttl,
                ..Default::default()
            });
            cells.push(cell::Cell {
                family: MESSAGE_TOPIC_FAMILY.to_owned(),
                qualifier: "topic".to_owned(),
                value: message.topic.unwrap().into_bytes().to_vec(),
                timestamp: ttl,
                ..Default::default()
            });
            MESSAGE_TOPIC_FAMILY
        } else {
            MESSAGE_FAMILY
        };
        cells.extend(vec![
            cell::Cell {
                family: family.to_owned(),
                qualifier: "ttl".to_owned(),
                value: message.ttl.to_be_bytes().to_vec(),
                timestamp: ttl,
                ..Default::default()
            },
            cell::Cell {
                family: family.to_owned(),
                qualifier: "channel_id".to_owned(),
                value: message.channel_id.as_hyphenated().to_string().into_bytes(),
                timestamp: ttl,
                ..Default::default()
            },
            cell::Cell {
                family: family.to_owned(),
                qualifier: "timestamp".to_owned(),
                value: message.timestamp.to_be_bytes().to_vec(),
                timestamp: ttl,
                ..Default::default()
            },
            cell::Cell {
                family: family.to_owned(),
                qualifier: "version".to_owned(),
                value: message.version.into_bytes(),
                timestamp: ttl,
                ..Default::default()
            },
            cell::Cell {
                family: family.to_owned(),
                qualifier: "expiry".to_owned(),
                value: ttl
                    .duration_since(SystemTime::UNIX_EPOCH)
                    .unwrap_or_default()
                    .as_millis()
                    .to_be_bytes()
                    .to_vec(),
                timestamp: ttl,
                ..Default::default()
            },
        ]);
        if let Some(headers) = message.headers {
            if !headers.is_empty() {
                cells.push(cell::Cell {
                    family: family.to_owned(),
                    qualifier: "headers".to_owned(),
                    value: json!(headers).to_string().into_bytes().to_vec(),
                    timestamp: ttl,
                    ..Default::default()
                });
            }
        }
        if let Some(data) = message.data {
            cells.push(cell::Cell {
                family: family.to_owned(),
                qualifier: "data".to_owned(),
                value: data.into_bytes().to_vec(),
                timestamp: ttl,
                ..Default::default()
            });
        }
        if let Some(sortkey_timestamp) = message.sortkey_timestamp {
            cells.push(cell::Cell {
                family: family.to_owned(),
                qualifier: "sortkey_timestamp".to_owned(),
                value: sortkey_timestamp.to_be_bytes().to_vec(),
                timestamp: ttl,
                ..Default::default()
            });
        }
        row.add_cells(family, cells);
        trace!("🉑 Adding row");
        self.write_row(row).await.map_err(|e| e.into())
    }

    /// Save a batch of messages to the database.
    ///
    /// Currently just iterating through the list and saving one at a time. There's a bulk way
    /// to save messages, but there are other considerations (e.g. mutation limits)
    async fn save_messages(&self, uaid: &Uuid, messages: Vec<Notification>) -> DbResult<()> {
        // plate simple way of solving this:
        for message in messages {
            self.save_message(uaid, message).await?;
        }
        Ok(())
    }

    /// Set the `current_timestamp` in the meta record for this user agent.
    ///
    /// This is a bit different for BigTable. Field expiration (technically cell
    /// expiration) is determined by the lifetime assigned to the cell once it hits
    /// a given date. That means you can't really extend a lifetime by adjusting a
    /// single field. You'd have to adjust all the cells that are in the family.
    /// So, we're not going to do expiration that way.
    ///
    /// That leaves the meta "current_timestamp" field. We do not purge ACK'd records,
    /// instead we presume that the TTL will kill them off eventually. On reads, we use
    /// the `current_timestamp` to determine what records to return, since we return
    /// records with timestamps later than `current_timestamp`.
    ///
    async fn increment_storage(&self, uaid: &Uuid, timestamp: u64) -> DbResult<()> {
        let mut row = Row {
            row_key: as_key(uaid, None, None),
            ..Default::default()
        };

        debug!(
            "🉑 Updating {} current_timestamp:  {:?}",
            as_key(uaid, None, None),
            timestamp.to_be_bytes().to_vec()
        );

        row.cells.insert(
            MESSAGE_FAMILY.to_owned(),
            vec![cell::Cell {
                family: MESSAGE_FAMILY.to_owned(),
                qualifier: "current_timestamp".to_owned(),
                value: timestamp.to_be_bytes().to_vec(),
                ..Default::default()
            }],
        );
        self.write_row(row).await.map_err(|e| e.into())
    }

    /// Delete the notification from storage.
    async fn remove_message(&self, uaid: &Uuid, chidmessageid: &str) -> DbResult<()> {
        trace!(
            "🉑 attemping to delete {:?} :: {:?}",
            uaid.to_string(),
            chidmessageid
        );
        // parse the sort_key to get the message's CHID
        let parts: Vec<&str> = chidmessageid.split(':').collect();
        if parts.len() < 3 {
            return Err(DbError::General(format!(
                "Invalid sort_key detected: {}",
                chidmessageid
            )));
        }
        let family = match parts[0] {
            "01" => MESSAGE_TOPIC_FAMILY,
            "02" => MESSAGE_FAMILY,
            _ => "",
        };
        if family.is_empty() {
            return Err(DbError::General(format!(
                "Invalid sort_key detected: {}",
                chidmessageid
            )));
        }
        let chid = Uuid::parse_str(parts[1]).map_err(|e| {
            error::BigTableError::Admin(
                "Invalid SortKey component".to_string(),
                Some(e.to_string()),
            )
        })?;
        let row_key = as_key(uaid, Some(&chid), Some(chidmessageid));
        debug!("🉑🔥 Deleting message {}", &row_key);
        self.delete_row(&row_key).await.map_err(|e| e.into())
    }

    /// Return `limit` pending messages from storage. `limit=0` for all messages.
    async fn fetch_topic_messages(
        &self,
        uaid: &Uuid,
        limit: usize,
    ) -> DbResult<FetchMessageResponse> {
        let mut req = ReadRowsRequest::default();
        req.set_table_name(self.settings.table_name.clone());
        req.set_filter({
            let mut regex_filter = data::RowFilter::default();
            // channels for a given UAID all begin with `{uaid}#`
            // this will fetch all messages for all channels and all sort_keys
            regex_filter.set_row_key_regex_filter(
                format!("^{}#[^#]+#01:.+", uaid.simple())
                    .as_bytes()
                    .to_vec(),
            );
            regex_filter
        });
        // Note set_rows_limit(v) limits the returned results
        // If you're doing additional filtering later, this is not what
        // you want.
        /*
        if limit > 0 {
            trace!("🉑 Setting limit to {limit}");
            req.set_rows_limit(limit as i64);
        }
        // */
        let rows = self.read_rows(req, None, Some(limit)).await?;
        debug!(
            "🉑 Fetch Topic Messages. Found {} row(s) of {}",
            rows.len(),
            limit
        );
        self.rows_to_notifications(rows, if limit > 0 { Some(limit) } else { None })
    }

    /// Return `limit` messages pending for a UAID that have a sortkey_timestamp after
    /// what's specified. `limit=0` for all messages.
    async fn fetch_timestamp_messages(
        &self,
        uaid: &Uuid,
        timestamp: Option<u64>,
        limit: usize,
    ) -> DbResult<FetchMessageResponse> {
        let mut req = ReadRowsRequest::default();
        req.set_table_name(self.settings.table_name.clone());

        // We can fetch data and do [some remote filtering](https://cloud.google.com/bigtable/docs/filters),
        // unfortunately I don't think the filtering we need will be super helpful.
        //
        //
        let filter = {
            // Only look for channelids for the given UAID.
            // start by looking for rows that roughly match what we want
            // Note: BigTable provides a good deal of specialized filtering, but
            // it tends to be overly specialized. (For instance, a value range retuns
            // cells which has values within a specific range. Not rows, not families,
            // cells. There does not appear to be a way to chain this so that it only
            // looks for rows with ranged values within a given family or qualifier types
            // That must be done externally.)
            let mut filter = data::RowFilter::default();
            // look for anything belonging to this UAID that is also a Standard Notification
            let pattern = format!(
                "^{}#[^#]+#{}:.*",
                uaid.simple(),
                STANDARD_NOTIFICATION_PREFIX,
            );
            trace!("🉑 regex filter {:?}", pattern);
            filter.set_row_key_regex_filter(pattern.as_bytes().to_vec());
            filter
        };
        req.set_filter(filter);
        // Note set_rows_limit(v) limits the returned results from Bigtable.
        // If you're doing additional filtering later, this may not be what
        // you want and may artificially truncate possible return sets.
        /*
        if limit > 0 {
            req.set_rows_limit(limit as i64);
        }
        // */
        let rows = self.read_rows(req, timestamp, Some(limit)).await?;
        debug!(
            "🉑 Fetch Timestamp Messages ({:?}) Found {} row(s) of {}",
            timestamp,
            rows.len(),
            limit,
        );
        self.rows_to_notifications(rows, if limit > 0 { Some(limit) } else { None })
    }

    async fn health_check(&self) -> DbResult<bool> {
        self.pool
            .get()
            .await?
            .health_check(&self.settings.table_name)
    }

    /// Returns true, because there's only one table in BigTable. We divide things up
    /// by `family`.
    async fn router_table_exists(&self) -> DbResult<bool> {
        Ok(true)
    }

    /// Returns true, because there's only one table in BigTable. We divide things up
    /// by `family`.
    async fn message_table_exists(&self) -> DbResult<bool> {
        Ok(true)
    }

    /// BigTable does not support message table rotation
    fn rotating_message_table(&self) -> Option<&str> {
        None
    }

    fn box_clone(&self) -> Box<dyn DbClient> {
        Box::new(self.clone())
    }
}

#[cfg(all(test, feature = "emulator"))]
mod tests {

    //! Currently, these test rely on having a BigTable emulator running on the current machine.
    //! The tests presume to be able to connect to localhost:8086. See docs/bigtable.md for
    //! details and how to set up and initialize an emulator.
    //!
    use std::sync::Arc;
    use std::time::SystemTime;

    use super::*;
    use cadence::StatsdClient;

    use crate::db::DbSettings;

    const TEST_USER: &str = "DEADBEEF-0000-0000-0000-0123456789AB";
    const TEST_CHID: &str = "DECAFBAD-0000-0000-0000-0123456789AB";

    fn now() -> u64 {
        SystemTime::now()
            .duration_since(SystemTime::UNIX_EPOCH)
            .unwrap()
            .as_secs()
    }

    fn new_client() -> DbResult<BigTableClientImpl> {
        let env_dsn = format!(
            "grpc://{}",
            std::env::var("BIGTABLE_EMULATOR_HOST").unwrap_or("localhost:8080".to_owned())
        );
        let settings = DbSettings {
            // this presumes the table was created with
            // ```
            // cbt -project test -instance test createtable autopush
            // ```
            // with `message`, `router`, and `message_topic` families
            dsn: Some(env_dsn),
            db_settings: json!({"table_name":"projects/test/instances/test/tables/autopush"})
                .to_string(),
        };

        let metrics = Arc::new(StatsdClient::builder("", cadence::NopMetricSink).build());

        BigTableClientImpl::new(metrics, &settings)
    }

    #[test]
    fn row_key() {
        let uaid = Uuid::parse_str(TEST_USER).unwrap();
        let chid = Uuid::parse_str(TEST_CHID).unwrap();
        let chidmessageid = "01:decafbad-0000-0000-0000-0123456789ab:Inbox";
        let k = as_key(&uaid, Some(&chid), Some(chidmessageid));
        assert_eq!(k, "deadbeef0000000000000123456789ab#decafbad0000000000000123456789ab#01:decafbad-0000-0000-0000-0123456789ab:Inbox");
    }

    /// run a gauntlet of testing. These are a bit linear because they need
    /// to run in sequence.
    #[actix_rt::test]
    async fn run_gauntlet() {
        let client = new_client().unwrap();

        let connected_at = SystemTime::now()
            .duration_since(SystemTime::UNIX_EPOCH)
            .unwrap()
            .as_secs();

        let uaid = Uuid::parse_str(TEST_USER).unwrap();
        let chid = Uuid::parse_str(TEST_CHID).unwrap();
        let node_id = "test_node".to_owned();

        let test_user = User {
            uaid,
            router_type: "webpush".to_owned(),
            connected_at,
            router_data: None,
            last_connect: Some(connected_at),
            node_id: Some(node_id.clone()),
            ..Default::default()
        };

        // can we add the user?
        let user = client.add_user(&test_user).await;
        assert!(user.is_ok());
        let fetched = client.get_user(&uaid).await.unwrap();
        assert!(fetched.is_some());
        assert_eq!(fetched.unwrap().router_type, "webpush".to_owned());

        // can we add channels?
        client.add_channel(&uaid, &chid).await.unwrap();
        let channels = client.get_channels(&uaid).await;
        assert!(channels.unwrap().contains(&chid));

        // can we modify the user record?
        let updated = User {
            connected_at: now() + 3,
            ..test_user
        };

        let result = client.update_user(&updated).await;
        assert!(result.is_ok());
        assert!(result.unwrap());
        assert_ne!(
            test_user.connected_at,
            client.get_user(&uaid).await.unwrap().unwrap().connected_at
        );

        let test_data = "An_encrypted_pile_of_crap".to_owned();
        let timestamp = now();
        let sort_key = now();
        // Can we store a message?
        let test_notification = crate::db::Notification {
            channel_id: chid,
            version: "test".to_owned(),
            ttl: 300,
            timestamp,
            data: Some(test_data.clone()),
            sortkey_timestamp: Some(sort_key),
            ..Default::default()
        };
        assert!(client
            .save_message(&uaid, test_notification.clone())
            .await
            .is_ok());

        let mut fetched = client
            .fetch_timestamp_messages(&uaid, None, 999)
            .await
            .unwrap();
        assert_ne!(fetched.messages.len(), 0);
        let fm = fetched.messages.pop().unwrap();
        assert_eq!(fm.channel_id, test_notification.channel_id);
        assert_eq!(fm.data, Some(test_data));

        // Grab all 1 of the messages that were submmited within the past 10 seconds.
        let fetched = client
            .fetch_timestamp_messages(&uaid, Some(timestamp - 10), 999)
            .await
            .unwrap();
        assert_ne!(fetched.messages.len(), 0);

        // Try grabbing a message for 10 seconds from now.
        let fetched = client
            .fetch_timestamp_messages(&uaid, Some(timestamp + 10), 999)
            .await
            .unwrap();
        assert_eq!(fetched.messages.len(), 0);

        // can we clean up our toys?
        assert!(client
            .remove_message(&uaid, &format!("02:{}:{}", chid.as_simple(), sort_key))
            .await
            .is_ok());

        assert!(client.remove_channel(&uaid, &chid).await.is_ok());
        assert!(client
            .remove_node_id(&uaid, &node_id, connected_at)
            .await
            .is_ok());
        // did we remove it?
        let msgs = client
            .fetch_timestamp_messages(&uaid, None, 999)
            .await
            .unwrap()
            .messages;
        print!("Messages: {:?}", &msgs);
        assert!(msgs.is_empty());

        assert!(client.remove_user(&uaid).await.is_ok());

        assert!(client.get_user(&uaid).await.unwrap().is_none());
    }

    // #[actix_rt::test]
    // async fn sometest() {}

    // #[test]
    // fn sometest () {}
}<|MERGE_RESOLUTION|>--- conflicted
+++ resolved
@@ -196,9 +196,9 @@
         let _resp = bigtable
             .conn
             .mutate_row_async(&req)
-            .map_err(|e| error::BigTableError::Write(e.to_string()))?
+            .map_err(error::BigTableError::Write)?
             .await
-            .map_err(|e| error::BigTableError::Write(e.to_string()))?;
+            .map_err(error::BigTableError::Write)?;
         Ok(())
     }
 
@@ -249,20 +249,12 @@
         let bigtable = self.pool.get().await?;
         let resp = bigtable
             .conn
-<<<<<<< HEAD
             .check_and_mutate_row_async(&req)
-            .map_err(|e| error::BigTableError::Write(e.to_string()))?
-            .await
-            .map_err(|e| error::BigTableError::Write(e.to_string()))?;
-        debug!("🉑 Predicate Matched: {}", resp.get_predicate_matched());
-        Ok(resp.get_predicate_matched())
-=======
-            .mutate_row_async(&req)
             .map_err(error::BigTableError::Write)?
             .await
             .map_err(error::BigTableError::Write)?;
-        Ok(())
->>>>>>> c7fa922f
+        debug!("🉑 Predicate Matched: {}", resp.get_predicate_matched());
+        Ok(resp.get_predicate_matched())
     }
 
     /// Delete all cell data from the specified columns with the optional time range.
