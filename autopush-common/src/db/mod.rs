--- conflicted
+++ resolved
@@ -336,14 +336,10 @@
             retryable_putitem_error,
         )
         .and_then(move |_| {
-<<<<<<< HEAD
-            metrics.incr("notification.db.stored").ok();
-=======
             let mut metric = metrics.incr_with_tags("notification.message.stored");
             // TODO: include `internal` if meta is set.
             metric = metric.with_tag("topic", &topic);
             metric.send();
->>>>>>> 2f3c9e28
             future::ok(())
         })
         .chain_err(|| "Error saving notification")
