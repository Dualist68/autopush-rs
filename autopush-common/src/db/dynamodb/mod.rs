use std::collections::HashSet;
use std::env;
use std::fmt::{Debug, Display};
use std::result::Result as StdResult;
use std::sync::Arc;

use crate::db::client::DbClient;
use crate::db::dynamodb::retry::{
    retry_policy, retryable_batchwriteitem_error, retryable_delete_error,
    retryable_describe_table_error, retryable_getitem_error, retryable_putitem_error,
    retryable_updateitem_error,
};
use crate::db::error::{DbError, DbResult};
use crate::db::routing::StorageType;
use crate::db::{
    client::FetchMessageResponse, DbSettings, NotificationRecord, User, MAX_CHANNEL_TTL, MAX_EXPIRY,
};
use crate::notification::Notification;
use crate::util::sec_since_epoch;

use async_trait::async_trait;
use cadence::{CountedExt, StatsdClient};
use chrono::Utc;
use rusoto_core::credential::StaticProvider;
use rusoto_core::{HttpClient, Region, RusotoError};
use rusoto_dynamodb::{
    AttributeValue, BatchWriteItemInput, DeleteItemInput, DescribeTableError, DescribeTableInput,
    DynamoDb, DynamoDbClient, GetItemInput, ListTablesInput, PutItemInput, PutRequest, QueryInput,
    UpdateItemInput, WriteRequest,
};
use serde::{Deserialize, Serialize};
use uuid::Uuid;

use super::routing::DbRouting;

#[macro_use]
pub mod macros;
pub mod retry;

#[derive(Clone, Debug, Deserialize, Serialize)]
pub struct DynamoDbSettings {
    #[serde(default)]
    pub router_table: String,
    #[serde(default)]
    pub message_table: String,
<<<<<<< HEAD
    #[serde(default)]
    pub message_table_names: Vec<String>,
    #[serde(default)]
    pub current_message_month: String,
    #[serde(default)]
    pub db_routing_table: Option<String>,
=======
>>>>>>> f069c2c9
}

impl Default for DynamoDbSettings {
    fn default() -> Self {
        Self {
            router_table: "router".to_string(),
            message_table: "message".to_string(),
<<<<<<< HEAD
            message_table_names: Vec::new(),
            current_message_month: String::default(),
            db_routing_table: None,
=======
>>>>>>> f069c2c9
        }
    }
}

impl TryFrom<&str> for DynamoDbSettings {
    type Error = DbError;
    fn try_from(setting_string: &str) -> Result<Self, Self::Error> {
        serde_json::from_str(setting_string)
            .map_err(|e| DbError::General(format!("Could not parse DdbSettings: {:?}", e)))
    }
}

#[derive(Clone)]
pub struct DdbClientImpl {
    db_client: DynamoDbClient,
    metrics: Arc<StatsdClient>,
    settings: DynamoDbSettings,
}

impl DdbClientImpl {
    pub fn new(metrics: Arc<StatsdClient>, db_settings: &DbSettings) -> DbResult<Self> {
        let db_client = if let Ok(endpoint) = env::var("AWS_LOCAL_DYNAMODB") {
            DynamoDbClient::new_with(
                HttpClient::new().expect("TLS initialization error"),
                StaticProvider::new_minimal("BogusKey".to_string(), "BogusKey".to_string()),
                Region::Custom {
                    name: "us-east-1".to_string(),
                    endpoint,
                },
            )
        } else {
            DynamoDbClient::new(Region::default())
        };

        let settings = DynamoDbSettings::try_from(db_settings.db_settings.as_ref())?;
        Ok(Self {
            db_client,
            metrics,
            settings,
        })
    }

    /// Check if a table exists
    async fn table_exists(&self, table_name: String) -> DbResult<bool> {
        let input = DescribeTableInput { table_name };

        let output = match retry_policy()
            .retry_if(
                || self.db_client.describe_table(input.clone()),
                retryable_describe_table_error(self.metrics.clone()),
            )
            .await
        {
            Ok(output) => output,
            Err(RusotoError::Service(DescribeTableError::ResourceNotFound(_))) => {
                return Ok(false);
            }
            Err(e) => return Err(e.into()),
        };

        let status = output
            .table
            .and_then(|table| table.table_status)
            .ok_or(DbError::TableStatusUnknown)?
            .to_uppercase();

        Ok(["CREATING", "UPDATING", "ACTIVE"].contains(&status.as_str()))
    }
}

/// Like Result::ok, convert from Result<T, E> to Option<T> but applying a
/// function to the Err value
fn ok_or_inspect<T, E, F>(result: StdResult<T, E>, op: F) -> Option<T>
where
    F: FnOnce(E),
{
    match result {
        Ok(t) => Some(t),
        Err(e) => {
            op(e);
            None
        }
    }
}

/// Log/metric errors during conversions to Notification
fn conversion_err<E, F>(metrics: &StatsdClient, err: E, item: F, name: &'static str)
where
    E: Display,
    F: Debug,
{
    error!("Failed {}, item: {:?}, conversion: {}", name, item, err);
    metrics
        .incr_with_tags("ua.notification_read.error")
        .with_tag("conversion", name)
        .send();
}

#[allow(clippy::field_reassign_with_default)]
#[async_trait]
impl DbClient for DdbClientImpl {
    async fn add_user(&self, user: &User) -> DbResult<()> {
        let input = PutItemInput {
            table_name: self.settings.router_table.clone(),
            item: serde_dynamodb::to_hashmap(user)?,
            condition_expression: Some("attribute_not_exists(uaid)".to_string()),
            ..Default::default()
        };

        retry_policy()
            .retry_if(
                || self.db_client.put_item(input.clone()),
                retryable_putitem_error(self.metrics.clone()),
            )
            .await?;
        Ok(())
    }

    async fn update_user(&self, user: &User) -> DbResult<()> {
        let mut user_map = serde_dynamodb::to_hashmap(&user)?;
        user_map.remove("uaid");
        let input = UpdateItemInput {
            table_name: self.settings.router_table.clone(),
            key: ddb_item! { uaid: s => user.uaid.simple().to_string() },
            update_expression: Some(format!(
                "SET {}",
                user_map
                    .keys()
                    .map(|key| format!("{0}=:{0}", key))
                    .collect::<Vec<_>>()
                    .join(", ")
            )),
            expression_attribute_values: Some(
                user_map
                    .into_iter()
                    .map(|(key, value)| (format!(":{}", key), value))
                    .collect(),
            ),
            condition_expression: Some(
                "attribute_exists(uaid) and (
                    attribute_not_exists(router_type) or
                    (router_type = :router_type)
                ) and (
                    attribute_not_exists(node_id) or
                    (connected_at < :connected_at)
                )"
                .to_string(),
            ),
            ..Default::default()
        };

        retry_policy()
            .retry_if(
                || self.db_client.update_item(input.clone()),
                retryable_updateitem_error(self.metrics.clone()),
            )
            .await?;
        Ok(())
    }

    async fn get_user(&self, uaid: &Uuid) -> DbResult<Option<User>> {
        let input = GetItemInput {
            table_name: self.settings.router_table.clone(),
            consistent_read: Some(true),
            key: ddb_item! { uaid: s => uaid.simple().to_string() },
            ..Default::default()
        };

        retry_policy()
            .retry_if(
                || self.db_client.get_item(input.clone()),
                retryable_getitem_error(self.metrics.clone()),
            )
            .await?
            .item
            .map(serde_dynamodb::from_hashmap)
            .transpose()
            .map_err(|e| {
                error!("DbClient::get_user: {:?}", e.to_string());
                DbError::from(e)
            })
    }

    async fn remove_user(&self, uaid: &Uuid) -> DbResult<()> {
        let input = DeleteItemInput {
            table_name: self.settings.router_table.clone(),
            key: ddb_item! { uaid: s => uaid.simple().to_string() },
            ..Default::default()
        };

        retry_policy()
            .retry_if(
                || self.db_client.delete_item(input.clone()),
                retryable_delete_error(self.metrics.clone()),
            )
            .await?;
        Ok(())
    }

    async fn add_channel(&self, uaid: &Uuid, channel_id: &Uuid) -> DbResult<()> {
        let input = UpdateItemInput {
            table_name: self.settings.message_table.clone(),
            key: ddb_item! {
                uaid: s => uaid.simple().to_string(),
                chidmessageid: s => " ".to_string()
            },
            update_expression: Some("ADD chids :channel_id SET expiry = :expiry".to_string()),
            expression_attribute_values: Some(hashmap! {
                ":channel_id".to_string() => val!(SS => Some(channel_id)),
                ":expiry".to_string() => val!(N => sec_since_epoch() + MAX_CHANNEL_TTL)
            }),
            ..Default::default()
        };

        retry_policy()
            .retry_if(
                || self.db_client.update_item(input.clone()),
                retryable_updateitem_error(self.metrics.clone()),
            )
            .await?;
        Ok(())
    }

    async fn get_channels(&self, uaid: &Uuid) -> DbResult<HashSet<Uuid>> {
        // Channel IDs are stored in a special row in the message table, where
        // chidmessageid = " "
        let input = GetItemInput {
            table_name: self.settings.message_table.clone(),
            consistent_read: Some(true),
            key: ddb_item! {
                uaid: s => uaid.simple().to_string(),
                chidmessageid: s => " ".to_string()
            },
            ..Default::default()
        };

        let output = retry_policy()
            .retry_if(
                || self.db_client.get_item(input.clone()),
                retryable_getitem_error(self.metrics.clone()),
            )
            .await?;

        // The channel IDs are in the notification's `chids` field
        let channels = output
            .item
            // Deserialize the notification
            .map(serde_dynamodb::from_hashmap::<NotificationRecord, _>)
            .transpose()?
            // Extract the channel IDs
            .and_then(|n| n.chids)
            .unwrap_or_default();

        // Convert the IDs from String to Uuid
        let channels = channels
            .into_iter()
            .filter_map(|s| Uuid::parse_str(&s).ok())
            .collect();

        Ok(channels)
    }

    async fn remove_channel(&self, uaid: &Uuid, channel_id: &Uuid) -> DbResult<bool> {
        let input = UpdateItemInput {
            table_name: self.settings.message_table.clone(),
            key: ddb_item! {
                uaid: s => uaid.simple().to_string(),
                chidmessageid: s => " ".to_string()
            },
            update_expression: Some("DELETE chids :channel_id SET expiry = :expiry".to_string()),
            expression_attribute_values: Some(hashmap! {
                ":channel_id".to_string() => val!(SS => Some(channel_id)),
                ":expiry".to_string() => val!(N => sec_since_epoch() + MAX_CHANNEL_TTL)
            }),
            return_values: Some("UPDATED_OLD".to_string()),
            ..Default::default()
        };

        let output = retry_policy()
            .retry_if(
                || self.db_client.update_item(input.clone()),
                retryable_updateitem_error(self.metrics.clone()),
            )
            .await?;

        // Check if the old channel IDs contain the removed channel
        Ok(output
            .attributes
            .as_ref()
            .and_then(|map| map.get("chids"))
            .and_then(|item| item.ss.as_ref())
            .map(|channel_ids| channel_ids.contains(&channel_id.to_string()))
            .unwrap_or(false))
    }

    async fn remove_node_id(&self, uaid: &Uuid, node_id: &str, connected_at: u64) -> DbResult<()> {
        let input = UpdateItemInput {
            key: ddb_item! { uaid: s => uaid.simple().to_string() },
            update_expression: Some("REMOVE node_id".to_string()),
            condition_expression: Some("(node_id = :node) and (connected_at = :conn)".to_string()),
            expression_attribute_values: Some(hashmap! {
                ":node".to_string() => val!(S => node_id),
                ":conn".to_string() => val!(N => connected_at.to_string())
            }),
            table_name: self.settings.router_table.clone(),
            ..Default::default()
        };

        retry_policy()
            .retry_if(
                || self.db_client.update_item(input.clone()),
                retryable_updateitem_error(self.metrics.clone()),
            )
            .await?;

        Ok(())
    }

    async fn fetch_topic_messages(
        &self,
        uaid: &Uuid,
        limit: usize,
    ) -> DbResult<FetchMessageResponse> {
        // from commands::fetch_topic_messages()
        let attr_values = hashmap! {
            ":uaid".to_string() => val!(S => uaid.simple().to_string()),
            ":cmi".to_string() => val!(S => "02"),
        };
        let input = QueryInput {
            key_condition_expression: Some("uaid = :uaid AND chidmessageid < :cmi".to_string()),
            expression_attribute_values: Some(attr_values),
            table_name: self.settings.message_table.to_string(),
            consistent_read: Some(true),
            limit: Some(limit as i64),
            ..Default::default()
        };

        let output = self.db_client.query(input.clone()).await?;
        let mut notifs: Vec<NotificationRecord> = output.items.map_or_else(Vec::new, |items| {
            debug!("Got response of: {:?}", items);
            items
                .into_iter()
                .inspect(|i| debug!("Item: {:?}", i))
                .filter_map(|item| {
                    let item2 = item.clone();
                    ok_or_inspect(serde_dynamodb::from_hashmap(item), |e| {
                        conversion_err(&self.metrics, e, item2, "serde_dynamodb_from_hashmap")
                    })
                })
                .collect()
        });
        if notifs.is_empty() {
            return Ok(Default::default());
        }

        // Load the current_timestamp from the subscription registry entry which is
        // the first DynamoDbNotification and remove it from the vec.
        let timestamp = notifs.remove(0).current_timestamp;
        // Convert any remaining DynamoDbNotifications to Notification's
        let messages = notifs
            .into_iter()
            .filter_map(|ddb_notif| {
                let ddb_notif2 = ddb_notif.clone();
                ok_or_inspect(ddb_notif.into_notif(), |e| {
                    conversion_err(&self.metrics, e, ddb_notif2, "into_notif")
                })
            })
            .collect();
        Ok(FetchMessageResponse {
            timestamp,
            messages,
        })
    }

    async fn fetch_timestamp_messages(
        &self,
        uaid: &Uuid,
        timestamp: Option<u64>,
        limit: usize,
    ) -> DbResult<FetchMessageResponse> {
        // Specify the minimum value to look for as a channelmessageid
        let range_key = if let Some(ts) = timestamp {
            format!("02:{}:z", ts)
        } else {
            // fun ascii tricks? because ':' comes before ';', look for any non-topic?
            "01;".to_string()
        };
        let attr_values = hashmap! {
            ":uaid".to_string() => val!(S => uaid.simple().to_string()),
            ":cmi".to_string() => val!(S => range_key),
        };
        let input = QueryInput {
            key_condition_expression: Some("uaid = :uaid AND chidmessageid > :cmi".to_string()),
            expression_attribute_values: Some(attr_values),
            table_name: self.settings.message_table.to_string(),
            consistent_read: Some(true),
            limit: Some(limit as i64),
            ..Default::default()
        };

        let output = self.db_client.query(input.clone()).await?;
        let messages = output.items.map_or_else(Vec::new, |items| {
            debug!("Got response of: {:?}", items);
            items
                .into_iter()
                .filter_map(|item| {
                    let item2 = item.clone();
                    ok_or_inspect(serde_dynamodb::from_hashmap(item), |e| {
                        conversion_err(&self.metrics, e, item2, "serde_dynamodb_from_hashmap")
                    })
                })
                .filter_map(|ddb_notif: NotificationRecord| {
                    let ddb_notif2 = ddb_notif.clone();
                    ok_or_inspect(ddb_notif.into_notif(), |e| {
                        conversion_err(&self.metrics, e, ddb_notif2, "into_notif")
                    })
                })
                .collect()
        });
        let timestamp = messages.iter().filter_map(|m| m.sortkey_timestamp).max();
        Ok(FetchMessageResponse {
            timestamp,
            messages,
        })
    }

    async fn increment_storage(&self, uaid: &Uuid, timestamp: u64) -> DbResult<()> {
        let expiry = sec_since_epoch() + 2 * MAX_EXPIRY;
        let attr_values = hashmap! {
            ":timestamp".to_string() => val!(N => timestamp.to_string()),
            ":expiry".to_string() => val!(N => expiry),
        };
        let update_input = UpdateItemInput {
            key: ddb_item! {
                uaid: s => uaid.as_simple().to_string(),
                chidmessageid: s => " ".to_string()
            },
            update_expression: Some(
                "SET current_timestamp = :timestamp, expiry = :expiry".to_string(),
            ),
            expression_attribute_values: Some(attr_values),
            table_name: self.settings.message_table.clone(),
            ..Default::default()
        };

        retry_policy()
            .retry_if(
                || self.db_client.update_item(update_input.clone()),
                retryable_updateitem_error(self.metrics.clone()),
            )
            .await?;

        Ok(())
    }

    async fn save_message(&self, uaid: &Uuid, message: Notification) -> DbResult<()> {
        let topic = message.topic.is_some().to_string();
        let input = PutItemInput {
            item: serde_dynamodb::to_hashmap(&NotificationRecord::from_notif(uaid, message))?,
            table_name: self.settings.message_table.clone(),
            ..Default::default()
        };

        retry_policy()
            .retry_if(
                || self.db_client.put_item(input.clone()),
                retryable_putitem_error(self.metrics.clone()),
            )
            .await?;

        self.metrics
            .incr_with_tags("notification.message.stored")
            .with_tag("topic", &topic)
            .send();
        Ok(())
    }

    async fn save_messages(&self, uaid: &Uuid, messages: Vec<Notification>) -> DbResult<()> {
        let put_items: Vec<WriteRequest> = messages
            .into_iter()
            .filter_map(|n| {
                // eventually include `internal` if `meta` defined.
                self.metrics
                    .incr_with_tags("notification.message.stored")
                    .with_tag("topic", &n.topic.is_some().to_string())
                    .send();
                serde_dynamodb::to_hashmap(&NotificationRecord::from_notif(uaid, n))
                    .ok()
                    .map(|hm| WriteRequest {
                        put_request: Some(PutRequest { item: hm }),
                        delete_request: None,
                    })
            })
            .collect();
        let batch_input = BatchWriteItemInput {
            request_items: hashmap! { self.settings.message_table.clone() => put_items },
            ..Default::default()
        };

        retry_policy()
            .retry_if(
                || self.db_client.batch_write_item(batch_input.clone()),
                retryable_batchwriteitem_error(self.metrics.clone()),
            )
            .await?;
        Ok(())
    }

    async fn remove_message(&self, uaid: &Uuid, sort_key: &str) -> DbResult<()> {
        let input = DeleteItemInput {
            table_name: self.settings.message_table.clone(),
            key: ddb_item! {
               uaid: s => uaid.simple().to_string(),
               chidmessageid: s => sort_key.to_owned()
            },
            ..Default::default()
        };

        retry_policy()
            .retry_if(
                || self.db_client.delete_item(input.clone()),
                retryable_delete_error(self.metrics.clone()),
            )
            .await?;
        self.metrics
            .incr_with_tags("notification.message.deleted")
            .send();
        Ok(())
    }

    async fn router_table_exists(&self) -> DbResult<bool> {
        self.table_exists(self.settings.router_table.clone()).await
    }

    async fn message_table_exists(&self) -> DbResult<bool> {
        self.table_exists(self.settings.message_table.clone()).await
    }

    fn rotating_message_table(&self) -> Option<&str> {
        trace!("ddb message table {:?}", &self.settings.message_table);
        Some(&self.settings.message_table)
    }

    /// Perform a simple health check to make sure that the database is there.
    /// This is called by __health__, so it should be reasonably light weight.
    async fn health_check(&self) -> DbResult<bool> {
        let input = ListTablesInput {
            exclusive_start_table_name: Some(self.settings.message_table.clone()),
            ..Default::default()
        };
        // if we can't connect, that's a fail.
        let result = self
            .db_client
            .list_tables(input)
            .await
            .map_err(|e| DbError::General(format!("DynamoDB health check failure: {:?}", e)))?;
        if let Some(names) = result.table_names {
            // We found at least one table that matches the message_table
            return Ok(!names.is_empty());
        }
        // Huh, we couldn't find a message table? That's a failure.
        return Err(DbError::General(
            "DynamoDB health check failure: No message table found".to_owned(),
        ));
    }

    fn box_clone(&self) -> Box<dyn DbClient> {
        Box::new(self.clone())
    }

    fn name(&self) -> String {
        "DynamoDb".to_owned()
    }
}

/// Indicate whether this last_connect falls in the current month
pub(crate) fn has_connected_this_month(user: &User) -> bool {
    user.last_connect.map_or(false, |v| {
        let pat = Utc::now().format("%Y%m").to_string();
        v.to_string().starts_with(&pat)
    })
}

#[async_trait]
impl DbRouting for DdbClientImpl {
    async fn connect(&self) -> DbResult<()> {
        if self.settings.db_routing_table.is_none() {
            info!("No Routing table specified, cannot route");
        }
        Ok(())
    }

    async fn select(&self, uaid: &Uuid) -> DbResult<Option<StorageType>> {
        if self.settings.db_routing_table.is_none() {
            info!("No Routing table specified");
            return Ok(Some(StorageType::default()));
        }
        let input = GetItemInput {
            table_name: self.settings.db_routing_table.clone().unwrap(),
            consistent_read: Some(true),
            key: ddb_item! {
                uaid: s => uaid.simple().to_string()
            },
            ..Default::default()
        };

        let output = retry_policy()
            .retry_if(
                || self.db_client.get_item(input.clone()),
                retryable_getitem_error(self.metrics.clone()),
            )
            .await?;

        if let Some(entry) = output
            .item
            .map(serde_dynamodb::from_hashmap::<std::collections::HashMap<String, String>, _>)
            .transpose()?
        {
            if let Some(storage) = entry.get("storage") {
                return Ok(Some(StorageType::from(storage.as_str())));
            }
        }
        Ok(None)
    }

    async fn assign(&self, uaid: &Uuid, storage_type: StorageType) -> DbResult<()> {
        if self.settings.db_routing_table.is_none() {
            info!("No Routing table specified");
            return Ok(());
        }
        let input = UpdateItemInput {
            table_name: self.settings.db_routing_table.clone().unwrap(),
            key: ddb_item! {uaid: s=> uaid.simple().to_string()},
            update_expression: Some("SET storage=:storage".to_string()),
            expression_attribute_values: Some(hashmap! {
                ":storage".to_string() => val!(S => storage_type.as_str().to_string())
            }),
            ..Default::default()
        };

        retry_policy()
            .retry_if(
                || self.db_client.update_item(input.clone()),
                retryable_updateitem_error(self.metrics.clone()),
            )
            .await?;
        Ok(())
    }

    fn box_clone(&self) -> Box<dyn DbRouting> {
        Box::new(self.clone())
    }
}<|MERGE_RESOLUTION|>--- conflicted
+++ resolved
@@ -43,15 +43,12 @@
     pub router_table: String,
     #[serde(default)]
     pub message_table: String,
-<<<<<<< HEAD
     #[serde(default)]
     pub message_table_names: Vec<String>,
     #[serde(default)]
     pub current_message_month: String,
     #[serde(default)]
     pub db_routing_table: Option<String>,
-=======
->>>>>>> f069c2c9
 }
 
 impl Default for DynamoDbSettings {
@@ -59,12 +56,9 @@
         Self {
             router_table: "router".to_string(),
             message_table: "message".to_string(),
-<<<<<<< HEAD
             message_table_names: Vec::new(),
             current_message_month: String::default(),
             db_routing_table: None,
-=======
->>>>>>> f069c2c9
         }
     }
 }
