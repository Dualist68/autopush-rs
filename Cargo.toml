--- conflicted
+++ resolved
@@ -37,41 +37,30 @@
 cadence = "0.29"
 chrono = "0.4"
 config = "0.13"
-<<<<<<< HEAD
+docopt = "1.1"
 env_logger = "0.10"
-=======
-docopt = "1.1"
->>>>>>> 008e3e8c
 fernet = "0.2.0"
 # autoendpoint used futures 0.3
 futures = {version="0.3", features=["compat"]}
 futures-util = {version="0.3", features=["async-await", "compat", "sink", "io"]}
 futures-locks = "0.7"
 hex = "0.4.2"
-<<<<<<< HEAD
+httparse = "1.3"
 hyper = "0.14"
-=======
-httparse = "1.3"
->>>>>>> 008e3e8c
 lazy_static = "1.4"
 log = { version = "0.4", features = ["max_level_info", "release_max_level_info"] }
 mozsvc-common = "0.2"
 openssl = "0.10"
-<<<<<<< HEAD
+rand = "0.8"
+regex = "1.4"
 reqwest = {version="0.11", features = ["json"] }
 rusoto_core = { version="0.47", default-features=false, features=["rustls"] } # locked by serde_dynamodb 0.9
 rusoto_credential = { version="0.47"} # locked by serde_dynamodb 0.9
 rusoto_dynamodb = { version="0.47", default-features=false, features=["rustls"]} # locked by serde_dynamodb 0.9
 # Using debug-logs avoids https://github.com/getsentry/sentry-rust/issues/237
-sentry = { version = "0.29", features = ["debug-logs"] }  # Keep on 0.19 in order to work with our backend and use `with_error_chain`
+sentry = { version = "0.29", features = ["debug-logs"] }
 sentry-actix = "0.29"
 sentry-backtrace = "0.29"
-=======
-rand = "0.8"
-regex = "1.4"
-# Using debug-logs avoids https://github.com/getsentry/sentry-rust/issues/237
-sentry = { version = "0.29", features = ["debug-logs"] }
->>>>>>> 008e3e8c
 serde = "1.0"
 serde_derive = "1.0"
 serde_dynamodb = "0.9"
@@ -83,7 +72,6 @@
 slog-scope = "4.4"
 slog-stdlog = "4.1"
 slog-term = "2.6"
-<<<<<<< HEAD
 thiserror = "1.0"
 tokio = {version = "1.17", features = ["macros"]}
 tokio-compat-02 = "0.2"
@@ -92,11 +80,6 @@
 tokio-openssl = "0.6"
 tokio-tungstenite = {version = "0.18", default-features = false}
 tungstenite = {version = "0.18", default-features = false}
-=======
-smallvec = "1.6"  # for RUSTSEC-2021-0003
-thiserror = "1.0"
-url = "2.2"
->>>>>>> 008e3e8c
 uuid = { version = "1.1", features = ["serde", "v4"] }
 url = "2.2"
 
