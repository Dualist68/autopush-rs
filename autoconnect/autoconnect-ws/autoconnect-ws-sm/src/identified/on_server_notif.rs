use cadence::{Counted, CountedExt};

use autoconnect_common::protocol::{ServerMessage, ServerNotification};
use autopush_common::{
    db::CheckStorageResponse, notification::Notification, util::sec_since_epoch,
};

use super::WebPushClient;
use crate::error::SMError;

impl WebPushClient {
    /// Handle a `ServerNotification` for this user
    ///
    /// `ServerNotification::Disconnect` is emitted by the same autoconnect
    /// node recieving it when a User has logged into that same node twice to
    /// "Ghost" (disconnect) the first user's session for its second session.
    ///
    /// Other variants are emitted by autoendpoint
    pub async fn on_server_notif(
        &mut self,
        snotif: ServerNotification,
    ) -> Result<Vec<ServerMessage>, SMError> {
        match snotif {
            ServerNotification::Notification(notif) => Ok(vec![self.notif(notif)?]),
            ServerNotification::CheckStorage => self.check_storage().await,
            ServerNotification::Disconnect => Err(SMError::Ghost),
        }
    }

    /// After disconnecting from the `ClientRegistry`, moves any queued Direct
    /// Push Notifications to unacked_direct_notifs (to be stored in the db on
    /// `shutdown`)
    pub fn on_server_notif_shutdown(&mut self, snotif: ServerNotification) {
        trace!("WebPushClient::on_server_notif_shutdown");
        if let ServerNotification::Notification(notif) = snotif {
            self.ack_state.unacked_direct_notifs.push(notif);
        }
    }

    /// Send a Direct Push Notification to this user
    fn notif(&mut self, notif: Notification) -> Result<ServerMessage, SMError> {
        trace!("WebPushClient::notif Sending a direct notif");
        if notif.ttl != 0 {
            self.ack_state.unacked_direct_notifs.push(notif.clone());
        }
        self.emit_send_metrics(&notif, "Direct");
        Ok(ServerMessage::Notification(notif))
    }

    /// Top level read of Push Notifications from storage
    ///
    /// Initializes the top level `check_storage` and `include_topic` flags and
    /// runs `check_storage_loop`
    pub(super) async fn check_storage(&mut self) -> Result<Vec<ServerMessage>, SMError> {
        trace!("🗄️ WebPushClient::check_storage");
        self.flags.check_storage = true;
        self.flags.include_topic = true;
        self.check_storage_loop().await
    }

    /// Loop the read of Push Notifications from storage
    ///
    /// Loops until any unexpired Push Notifications are read or there's no
    /// more Notifications in storage
    pub(super) async fn check_storage_loop(&mut self) -> Result<Vec<ServerMessage>, SMError> {
        trace!("🗄️ WebPushClient::check_storage_loop");
        while self.flags.check_storage {
            let smsgs = self.check_storage_advance().await?;
            if !smsgs.is_empty() {
                self.check_msg_limit().await?;
                return Ok(smsgs);
            }
        }
        // No more notifications (check_storage = false). Despite returning no
        // notifs we may have advanced through expired timestamp messages and
        // need to increment_storage to mark them as deleted
        if self.flags.increment_storage {
            debug!("🗄️ WebPushClient::check_storage_loop increment_storage");
            self.increment_storage().await?;
        }
        Ok(vec![])
    }

    /// Read a chunk (max count 10 returned) of Notifications from storage
    ///
    /// This filters out expired Notifications and may return an empty result
    /// set when there's still pending Notifications to be read: so it should
    /// be called in a loop to advance through all Notification records
    async fn check_storage_advance(&mut self) -> Result<Vec<ServerMessage>, SMError> {
        trace!("🗄️ WebPushClient::check_storage_advance");
        let CheckStorageResponse {
            include_topic,
            mut messages,
            timestamp,
        } = self.do_check_storage().await?;

        debug!(
            "🗄️ WebPushClient::check_storage_advance \
                 include_topic: {} -> {} \
                 unacked_stored_highest: {:?} -> {:?}",
            self.flags.include_topic,
            include_topic,
            self.ack_state.unacked_stored_highest,
            timestamp
        );
        self.flags.include_topic = include_topic;
        self.ack_state.unacked_stored_highest = timestamp;

        if messages.is_empty() {
            trace!("🗄️ WebPushClient::check_storage_advance finished");
            self.flags.check_storage = false;
            self.sent_from_storage = 0;
            return Ok(vec![]);
        }

        // Filter out TTL expired messages
        let now_sec = sec_since_epoch();
        // Topic messages require immediate deletion from the db
        let mut expired_topic_sort_keys = vec![];
        messages.retain(|msg| {
            if !msg.expired(now_sec) {
                return true;
            }
<<<<<<< HEAD
            // TODO: A batch remove_messages would be nicer
            if n.sortkey_timestamp.is_none() {
                self.spawn_remove_message(n.chidmessageid());
=======
            if msg.sortkey_timestamp.is_none() {
                expired_topic_sort_keys.push(msg.sort_key());
>>>>>>> 6d8a0f7e
            }
            false
        });
        // TODO: A batch remove_messages would be nicer
        for sort_key in expired_topic_sort_keys {
            self.app_state
                .db
                .remove_message(&self.uaid, &sort_key)
                .await?;
        }

        self.flags.increment_storage = !include_topic && timestamp.is_some();

        if messages.is_empty() {
            trace!("🗄️ WebPushClient::check_storage_advance empty response (filtered expired)");
            return Ok(vec![]);
        }

        self.ack_state
            .unacked_stored_notifs
            .extend(messages.iter().cloned());
        let smsgs: Vec<_> = messages
            .into_iter()
            .inspect(|msg| {
                trace!("🗄️ WebPushClient::check_storage_advance Sending stored");
                self.emit_send_metrics(msg, "Stored")
            })
            .map(ServerMessage::Notification)
            .collect();

        let count = smsgs.len() as u32;
        debug!(
            "🗄️ WebPushClient::check_storage_advance: sent_from_storage: {}, +{}",
            self.sent_from_storage, count
        );
        self.sent_from_storage += count;
        Ok(smsgs)
    }

    /// Read a chunk (max count 10 returned) of Notifications from storage
    ///
    /// TODO: document topic vs timestamp messages
    async fn do_check_storage(&self) -> Result<CheckStorageResponse, SMError> {
        // start at the latest unacked timestamp or the previous, latest timestamp.
        let timestamp = self
            .ack_state
            .unacked_stored_highest
            .or(self.current_timestamp);
        trace!("🗄️ WebPushClient::do_check_storage {:?}", &timestamp);
        // if we're to include topic messages, do those first.
        // NOTE: DynamoDB would also wind up fetching the `current_timestamp` when pulling these,
        // Bigtable can't fetch `current_timestamp` so we can't rely on `fetch_topic_messages()`
        // returning a reasonable timestamp.
        let topic_resp = if self.flags.include_topic {
            trace!("🗄️ WebPushClient::do_check_storage: fetch_topic_messages");
            // Get the most recent max 11 messages.
            self.app_state
                .db
                .fetch_topic_messages(&self.uaid, 11)
                .await?
        } else {
            Default::default()
        };
        // if we have topic messages...
        if !topic_resp.messages.is_empty() {
            trace!(
                "🗄️ WebPushClient::do_check_storage: Topic message returns: {:#?}",
                topic_resp.messages
            );
            self.app_state
                .metrics
                .count_with_tags(
                    "notification.message.retrieved",
                    topic_resp.messages.len() as i64,
                )
                .with_tag("topic", "true")
                .send();
            return Ok(CheckStorageResponse {
                include_topic: true,
                messages: topic_resp.messages,
                timestamp: topic_resp.timestamp,
            });
        }
        // No topic messages, so carry on with normal ones, starting from the latest timestamp.
        let timestamp = if self.flags.include_topic {
            // See above, but Bigtable doesn't return the last message read timestamp when polling
            // for topic messages. Instead, we'll use the explicitly set one we store in the User
            // record and copy into the WebPushClient struct.
            topic_resp.timestamp.or(self.current_timestamp)
        } else {
            timestamp
        };
        trace!(
            "🗄️ WebPushClient::do_check_storage: fetch_timestamp_messages timestamp: {:?}",
            timestamp
        );
        let timestamp_resp = self
            .app_state
            .db
            .fetch_timestamp_messages(&self.uaid, timestamp, 10)
            .await?;
        if !timestamp_resp.messages.is_empty() {
            trace!(
                "🗄️ WebPushClient::do_check_storage: Timestamp message returns: {:#?}",
                timestamp_resp.messages
            );
            self.app_state
                .metrics
                .count_with_tags(
                    "notification.message.retrieved",
                    timestamp_resp.messages.len() as i64,
                )
                .with_tag("topic", "false")
                .send();
        }

        Ok(CheckStorageResponse {
            include_topic: false,
            messages: timestamp_resp.messages,
            // If we didn't get a timestamp off the last query, use the
            // original value if passed one
            timestamp: timestamp_resp.timestamp.or(timestamp),
        })
    }

    /// Update the user's last message read timestamp (for timestamp messages)
    /// TODO: more docs
    pub(super) async fn increment_storage(&mut self) -> Result<(), SMError> {
        trace!(
            "🗄️ WebPushClient::increment_storage: unacked_stored_highest: {:?}",
            self.ack_state.unacked_stored_highest
        );
        let Some(timestamp) = self.ack_state.unacked_stored_highest else {
            return Err(SMError::Internal("increment_storage w/ no unacked_stored_highest".to_owned()));
        };
        self.current_timestamp = Some(timestamp);
        self.app_state
            .db
            .increment_storage(&self.uaid, timestamp)
            .await?;
        self.flags.increment_storage = false;
        Ok(())
    }

    /// Ensure this user hasn't exceeded the maximum allowed number of messages
    /// read from storage (`Settings::msg_limit`)
    ///
    /// Drops the user record and returns the `SMError::UaidReset` error if
    /// they have
    async fn check_msg_limit(&mut self) -> Result<(), SMError> {
        trace!(
            "WebPushClient::check_msg_limit: sent_from_storage: {} msg_limit: {}",
            self.sent_from_storage,
            self.app_state.settings.msg_limit
        );
        if self.sent_from_storage > self.app_state.settings.msg_limit {
            // Exceeded the max limit of stored messages: drop the user to
            // trigger a re-register
            self.app_state.db.remove_user(&self.uaid).await?;
            return Err(SMError::UaidReset);
        }
        Ok(())
    }

    /// Emit metrics for a Notification to be sent to the user
    fn emit_send_metrics(&self, notif: &Notification, source: &'static str) {
        let metrics = &self.app_state.metrics;
        let ua_info = &self.ua_info;
        metrics
            .incr_with_tags("ua.notification.sent")
            .with_tag("source", source)
            .with_tag("topic", &notif.topic.is_some().to_string())
            .with_tag("os", &ua_info.metrics_os)
            // TODO: include `internal` if meta is set
            .send();
        metrics
            .count_with_tags(
                "ua.message_data",
                notif.data.as_ref().map_or(0, |data| data.len() as i64),
            )
            .with_tag("source", source)
            .with_tag("os", &ua_info.metrics_os)
            .send();
    }
}<|MERGE_RESOLUTION|>--- conflicted
+++ resolved
@@ -121,14 +121,8 @@
             if !msg.expired(now_sec) {
                 return true;
             }
-<<<<<<< HEAD
-            // TODO: A batch remove_messages would be nicer
-            if n.sortkey_timestamp.is_none() {
-                self.spawn_remove_message(n.chidmessageid());
-=======
             if msg.sortkey_timestamp.is_none() {
-                expired_topic_sort_keys.push(msg.sort_key());
->>>>>>> 6d8a0f7e
+                expired_topic_sort_keys.push(msg.chidmessageid());
             }
             false
         });
