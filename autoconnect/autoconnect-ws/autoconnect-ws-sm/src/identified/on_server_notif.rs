use cadence::{Counted, CountedExt};

use autoconnect_common::protocol::{ServerMessage, ServerNotification};
use autopush_common::{
    db::CheckStorageResponse, notification::Notification, util::sec_since_epoch,
};

use super::WebPushClient;
use crate::error::SMError;

impl WebPushClient {
    /// Handle a `ServerNotification` for this user
    ///
    /// `ServerNotification::Disconnect` is emitted by the same autoconnect
    /// node recieving it when a User has logged into that same node twice to
    /// "Ghost" (disconnect) the first user's session for its second session.
    ///
    /// Other variants are emitted by autoendpoint
    pub async fn on_server_notif(
        &mut self,
        snotif: ServerNotification,
    ) -> Result<Vec<ServerMessage>, SMError> {
        match snotif {
            ServerNotification::Notification(notif) => Ok(vec![self.notif(notif)?]),
            ServerNotification::CheckStorage => self.check_storage().await,
            ServerNotification::Disconnect => Err(SMError::Ghost),
        }
    }

    /// After disconnecting from the `ClientRegistry`, moves any queued Direct
    /// Push Notifications to unacked_direct_notifs (to be stored in the db on
    /// `shutdown`)
    pub fn on_server_notif_shutdown(&mut self, snotif: ServerNotification) {
        trace!("WebPushClient::on_server_notif_shutdown");
        if let ServerNotification::Notification(notif) = snotif {
            self.ack_state.unacked_direct_notifs.push(notif);
        }
    }

    /// Send a Direct Push Notification to this user
    fn notif(&mut self, notif: Notification) -> Result<ServerMessage, SMError> {
        trace!("WebPushClient::notif Sending a direct notif");
        if notif.ttl != 0 {
            self.ack_state.unacked_direct_notifs.push(notif.clone());
        }
        self.emit_send_metrics(&notif, "Direct");
        Ok(ServerMessage::Notification(notif))
    }

    /// Top level read of Push Notifications from storage
    ///
    /// Initializes the top level `check_storage` and `include_topic` flags and
    /// runs `check_storage_loop`
    pub(super) async fn check_storage(&mut self) -> Result<Vec<ServerMessage>, SMError> {
        trace!("🗄️ WebPushClient::check_storage");
        self.flags.check_storage = true;
        self.flags.include_topic = true;
        self.check_storage_loop().await
    }

    /// Loop the read of Push Notifications from storage
    ///
    /// Loops until any unexpired Push Notifications are read or there's no
    /// more Notifications in storage
    pub(super) async fn check_storage_loop(&mut self) -> Result<Vec<ServerMessage>, SMError> {
        trace!("🗄️ WebPushClient::check_storage_loop");
        while self.flags.check_storage {
            let smsgs = self.check_storage_advance().await?;
            if !smsgs.is_empty() {
                self.check_msg_limit().await?;
                return Ok(smsgs);
            }
        }
        // No more notifications (check_storage = false). Despite returning no
        // notifs we may have advanced through expired timestamp messages and
        // need to increment_storage to mark them as deleted
        if self.flags.increment_storage {
            debug!("🗄️ WebPushClient::check_storage_loop increment_storage");
            self.increment_storage().await?;
        }
        Ok(vec![])
    }

    /// Read a chunk (max count 10 returned) of Notifications from storage
    ///
    /// This filters out expired Notifications and may return an empty result
    /// set when there's still pending Notifications to be read: so it should
    /// be called in a loop to advance through all Notification records
    async fn check_storage_advance(&mut self) -> Result<Vec<ServerMessage>, SMError> {
        trace!("🗄️ WebPushClient::check_storage_advance");
        let CheckStorageResponse {
            include_topic,
            mut messages,
            timestamp,
        } = self.do_check_storage().await?;

        debug!(
            "🗄️ WebPushClient::check_storage_advance \
                 include_topic: {} -> {} \
                 unacked_stored_highest: {:?} -> {:?}",
            self.flags.include_topic,
            include_topic,
            self.ack_state.unacked_stored_highest,
            timestamp
        );
        self.flags.include_topic = include_topic;
        self.ack_state.unacked_stored_highest = timestamp;

        if messages.is_empty() {
            trace!("🗄️ WebPushClient::check_storage_advance finished");
            self.flags.check_storage = false;
            self.sent_from_storage = 0;
            return Ok(vec![]);
        }

        // Filter out TTL expired messages
        let now_sec = sec_since_epoch();
        // Topic messages require immediate deletion from the db
        let mut expired_topic_sort_keys = vec![];
        messages.retain(|msg| {
            if !msg.expired(now_sec) {
                return true;
            }
            if msg.sortkey_timestamp.is_none() {
<<<<<<< HEAD
                expired_topic_sort_keys.push(msg.chidmessageid());
=======
                expired_topic_sort_keys.push(msg.sort_key());
>>>>>>> eeff8d71a4167a497bd52e7c96c00023f9bb59e2
            }
            false
        });
        // TODO: A batch remove_messages would be nicer
        for sort_key in expired_topic_sort_keys {
<<<<<<< HEAD
            trace!("🉑 removing expired topic sort key: {sort_key}");
=======
>>>>>>> eeff8d71a4167a497bd52e7c96c00023f9bb59e2
            self.app_state
                .db
                .remove_message(&self.uaid, &sort_key)
                .await?;
        }

        self.flags.increment_storage = !include_topic && timestamp.is_some();

        if messages.is_empty() {
            trace!("🗄️ WebPushClient::check_storage_advance empty response (filtered expired)");
            return Ok(vec![]);
        }

        self.ack_state
            .unacked_stored_notifs
            .extend(messages.iter().cloned());
        let smsgs: Vec<_> = messages
            .into_iter()
            .inspect(|msg| {
                trace!("🗄️ WebPushClient::check_storage_advance Sending stored");
                self.emit_send_metrics(msg, "Stored")
            })
            .map(ServerMessage::Notification)
            .collect();

        let count = smsgs.len() as u32;
        debug!(
            "🗄️ WebPushClient::check_storage_advance: sent_from_storage: {}, +{}",
            self.sent_from_storage, count
        );
        self.sent_from_storage += count;
        Ok(smsgs)
    }

    /// Read a chunk (max count 10 returned) of Notifications from storage
    ///
    /// TODO: document topic vs timestamp messages
    async fn do_check_storage(&self) -> Result<CheckStorageResponse, SMError> {
        // start at the latest unacked timestamp or the previous, latest timestamp.
        let timestamp = self
            .ack_state
            .unacked_stored_highest
            .or(self.current_timestamp);
        trace!("🗄️ WebPushClient::do_check_storage {:?}", &timestamp);
        // if we're to include topic messages, do those first.
        // NOTE: DynamoDB would also wind up fetching the `current_timestamp` when pulling these,
        // Bigtable can't fetch `current_timestamp` so we can't rely on `fetch_topic_messages()`
        // returning a reasonable timestamp.
        let topic_resp = if self.flags.include_topic {
            trace!("🗄️ WebPushClient::do_check_storage: fetch_topic_messages");
            // Get the most recent max 11 messages.
            self.app_state
                .db
                .fetch_topic_messages(&self.uaid, 11)
                .await?
        } else {
            Default::default()
        };
        // if we have topic messages...
        if !topic_resp.messages.is_empty() {
            trace!(
                "🗄️ WebPushClient::do_check_storage: Topic message returns: {:#?}",
                topic_resp.messages
            );
            self.app_state
                .metrics
                .count_with_tags(
                    "notification.message.retrieved",
                    topic_resp.messages.len() as i64,
                )
                .with_tag("topic", "true")
                .send();
            return Ok(CheckStorageResponse {
                include_topic: true,
                messages: topic_resp.messages,
                timestamp: topic_resp.timestamp,
            });
        }
        // No topic messages, so carry on with normal ones, starting from the latest timestamp.
        let timestamp = if self.flags.include_topic {
            // See above, but Bigtable doesn't return the last message read timestamp when polling
            // for topic messages. Instead, we'll use the explicitly set one we store in the User
            // record and copy into the WebPushClient struct.
            topic_resp.timestamp.or(self.current_timestamp)
        } else {
            timestamp
        };
        trace!(
            "🗄️ WebPushClient::do_check_storage: fetch_timestamp_messages timestamp: {:?}",
            timestamp
        );
        let timestamp_resp = self
            .app_state
            .db
            .fetch_timestamp_messages(&self.uaid, timestamp, 10)
            .await?;
        if !timestamp_resp.messages.is_empty() {
            trace!(
                "🗄️ WebPushClient::do_check_storage: Timestamp message returns: {:#?}",
                timestamp_resp.messages
            );
            self.app_state
                .metrics
                .count_with_tags(
                    "notification.message.retrieved",
                    timestamp_resp.messages.len() as i64,
                )
                .with_tag("topic", "false")
                .send();
        }

        Ok(CheckStorageResponse {
            include_topic: false,
            messages: timestamp_resp.messages,
            // If we didn't get a timestamp off the last query, use the
            // original value if passed one
            timestamp: timestamp_resp.timestamp.or(timestamp),
        })
    }

    /// Update the user's last message read timestamp (for timestamp messages)
    /// TODO: more docs
    pub(super) async fn increment_storage(&mut self) -> Result<(), SMError> {
        trace!(
            "🗄️ WebPushClient::increment_storage: unacked_stored_highest: {:?}",
            self.ack_state.unacked_stored_highest
        );
        let Some(timestamp) = self.ack_state.unacked_stored_highest else {
            return Err(SMError::Internal("increment_storage w/ no unacked_stored_highest".to_owned()));
        };
        self.current_timestamp = Some(timestamp);
        self.app_state
            .db
            .increment_storage(&self.uaid, timestamp)
            .await?;
        self.flags.increment_storage = false;
        Ok(())
    }

    /// Ensure this user hasn't exceeded the maximum allowed number of messages
    /// read from storage (`Settings::msg_limit`)
    ///
    /// Drops the user record and returns the `SMError::UaidReset` error if
    /// they have
    async fn check_msg_limit(&mut self) -> Result<(), SMError> {
        trace!(
            "WebPushClient::check_msg_limit: sent_from_storage: {} msg_limit: {}",
            self.sent_from_storage,
            self.app_state.settings.msg_limit
        );
        if self.sent_from_storage > self.app_state.settings.msg_limit {
            // Exceeded the max limit of stored messages: drop the user to
            // trigger a re-register
            self.app_state.db.remove_user(&self.uaid).await?;
            return Err(SMError::UaidReset);
        }
        Ok(())
    }

    /// Emit metrics for a Notification to be sent to the user
    fn emit_send_metrics(&self, notif: &Notification, source: &'static str) {
        let metrics = &self.app_state.metrics;
        let ua_info = &self.ua_info;
        metrics
            .incr_with_tags("ua.notification.sent")
            .with_tag("source", source)
            .with_tag("topic", &notif.topic.is_some().to_string())
            .with_tag("os", &ua_info.metrics_os)
            // TODO: include `internal` if meta is set
            .send();
        metrics
            .count_with_tags(
                "ua.message_data",
                notif.data.as_ref().map_or(0, |data| data.len() as i64),
            )
            .with_tag("source", source)
            .with_tag("os", &ua_info.metrics_os)
            .send();
    }
}<|MERGE_RESOLUTION|>--- conflicted
+++ resolved
@@ -122,20 +122,13 @@
                 return true;
             }
             if msg.sortkey_timestamp.is_none() {
-<<<<<<< HEAD
                 expired_topic_sort_keys.push(msg.chidmessageid());
-=======
-                expired_topic_sort_keys.push(msg.sort_key());
->>>>>>> eeff8d71a4167a497bd52e7c96c00023f9bb59e2
             }
             false
         });
         // TODO: A batch remove_messages would be nicer
         for sort_key in expired_topic_sort_keys {
-<<<<<<< HEAD
             trace!("🉑 removing expired topic sort key: {sort_key}");
-=======
->>>>>>> eeff8d71a4167a497bd52e7c96c00023f9bb59e2
             self.app_state
                 .db
                 .remove_message(&self.uaid, &sort_key)
