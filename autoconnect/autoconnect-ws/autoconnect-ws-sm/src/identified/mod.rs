--- conflicted
+++ resolved
@@ -119,14 +119,7 @@
     /// Cleanup after the session has ended
     pub fn shutdown(&mut self, reason: Option<String>) {
         trace!("WebPushClient::shutdown");
-<<<<<<< HEAD
-        // Save any unAck'd Direct notifs
-        if !self.ack_state.unacked_direct_notifs.is_empty() {
-            self.save_and_notify_unacked_direct_notifs();
-        }
-=======
         self.save_and_notify_unacked_direct_notifs();
->>>>>>> f7110214
 
         let ua_info = &self.ua_info;
         let stats = &self.stats;
@@ -167,10 +160,6 @@
     /// Direct messages are solely stored in memory until Ack'd by the Client,
     /// so on shutdown, any not Ack'd are stored in the db to not be lost
     fn save_and_notify_unacked_direct_notifs(&mut self) {
-<<<<<<< HEAD
-        trace!("WebPushClient::save_and_notify_unacked_direct_notifs");
-        let mut notifs = mem::take(&mut self.ack_state.unacked_direct_notifs);
-=======
         let mut notifs = mem::take(&mut self.ack_state.unacked_direct_notifs);
         trace!(
             "WebPushClient::save_and_notify_unacked_direct_notifs len: {}",
@@ -180,7 +169,6 @@
             return;
         }
 
->>>>>>> f7110214
         self.stats.direct_storage += notifs.len() as i32;
         // TODO: clarify this comment re the Python version
         // Ensure we don't store these as legacy by setting a 0 as the
@@ -213,8 +201,6 @@
             }
             Ok(())
         });
-<<<<<<< HEAD
-=======
     }
 }
 
@@ -235,7 +221,6 @@
             .send();
         app_state.db.remove_user(&user.uaid).await?;
         return Ok(None);
->>>>>>> f7110214
     }
     // TODO: (but probably not) drop the user if their current_month is not in
     // the db's list of message_tables
@@ -251,41 +236,6 @@
     Ok(Some(flags))
 }
 
-<<<<<<< HEAD
-/// Ensure an existing user's record is valid, returning its `ClientFlags`
-///
-/// Somewhat similar to autoendpoint's `validate_webpush_user` function. When a
-/// User record is invalid it will be dropped from the db and `None` will be
-/// returned.
-pub async fn process_existing_user(
-    app_state: &Arc<AppState>,
-    user: &User,
-) -> DbResult<Option<ClientFlags>> {
-    if user.current_month.is_none() {
-        app_state
-            .metrics
-            .incr_with_tags("ua.expiration")
-            .with_tag("errno", "104")
-            .send();
-        app_state.db.remove_user(&user.uaid).await?;
-        return Ok(None);
-    }
-    // TODO: (but probably not) drop the user if their current_month is not in
-    // the db's list of message_tables
-
-    let flags = ClientFlags {
-        check_storage: true,
-        reset_uaid: user
-            .record_version
-            .map_or(true, |rec_ver| rec_ver < USER_RECORD_VERSION),
-        rotate_message_table: user.current_month.as_deref() != Some(app_state.db.message_table()),
-        ..Default::default()
-    };
-    Ok(Some(flags))
-}
-
-=======
->>>>>>> f7110214
 #[derive(Debug)]
 pub struct ClientFlags {
     /// Whether check_storage queries for topic (not "timestamped") messages
