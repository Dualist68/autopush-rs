use crate::error::{ApiError, ApiErrorKind, ApiResult};
use crate::server::extractors::token_info::{ApiVersion, TokenInfo};
use crate::server::extractors::user::{validate_user, RouterType};
use crate::server::headers::crypto_key::CryptoKeyHeader;
use crate::server::headers::vapid::{VapidHeader, VapidHeaderWithKey, VapidVersionData};
use crate::server::{ServerState, VapidError};
use actix_http::{Payload, PayloadStream};
use actix_web::web::Data;
use actix_web::{FromRequest, HttpRequest};
use autopush_common::db::DynamoDbUser;
use autopush_common::util::sec_since_epoch;
use cadence::{Counted, StatsdClient};
use futures::compat::Future01CompatExt;
use futures::future::LocalBoxFuture;
use futures::FutureExt;
use jsonwebtoken::{Algorithm, DecodingKey, Validation};
use openssl::hash::MessageDigest;
use std::borrow::Cow;
use uuid::Uuid;

/// Extracts subscription data from `TokenInfo` and verifies auth/crypto headers
#[derive(Clone, Debug)]
pub struct Subscription {
    pub user: DynamoDbUser,
    pub channel_id: Uuid,
    pub router_type: RouterType,
    pub vapid: Option<VapidHeaderWithKey>,
}

impl FromRequest for Subscription {
    type Error = ApiError;
    type Future = LocalBoxFuture<'static, Result<Self, Self::Error>>;
    type Config = ();

    fn from_request(req: &HttpRequest, _: &mut Payload<PayloadStream>) -> Self::Future {
        let req = req.clone();

        async move {
            // Collect token info and server state
            let token_info = TokenInfo::extract(&req).await?;
            let state: Data<ServerState> =
                Data::extract(&req).await.expect("No server state found");

            // Decrypt the token
            let token = state
                .fernet
                .decrypt(&repad_base64(&token_info.token))
                .map_err(|_| ApiErrorKind::InvalidToken)?;

            // Parse VAPID and extract public key.
            let vapid: Option<VapidHeaderWithKey> = parse_vapid(&token_info, &state.metrics)?
                .map(|vapid| extract_public_key(vapid, &token_info))
                .transpose()?;

            match token_info.api_version {
                ApiVersion::Version1 => version_1_validation(&token)?,
                ApiVersion::Version2 => version_2_validation(&token, vapid.as_ref())?,
            }

            // Load and validate user data
            let uaid = Uuid::from_slice(&token[..16])?;
            let channel_id = Uuid::from_slice(&token[16..32])?;
            let user = state
                .ddb
                .get_user(&uaid)
                .compat()
                .await
<<<<<<< HEAD
                .map_err(ApiErrorKind::Database)?;
            let router_type = validate_user(&user, &channel_id, &state).await?;
=======
                .map_err(ApiErrorKind::Database)?
                .ok_or(ApiErrorKind::NoUser)?;
            validate_user(&user, &channel_id, &state).await?;
>>>>>>> 91d483ab

            // Validate the VAPID JWT token and record the version
            if let Some(vapid) = &vapid {
                validate_vapid_jwt(vapid)?;

                state
                    .metrics
                    .incr(&format!("updates.vapid.draft{:02}", vapid.vapid.version()))?;
            }

            Ok(Subscription {
                user,
                channel_id,
                router_type,
                vapid,
            })
        }
        .boxed_local()
    }
}

/// Add back padding to a base64 string
fn repad_base64(data: &str) -> Cow<'_, str> {
    let remaining_padding = data.len() % 4;

    if remaining_padding != 0 {
        let mut data = data.to_string();

        for _ in 0..remaining_padding {
            data.push('=');
        }

        Cow::Owned(data)
    } else {
        Cow::Borrowed(data)
    }
}

/// Parse the authorization header for VAPID data and update metrics
fn parse_vapid(token_info: &TokenInfo, metrics: &StatsdClient) -> ApiResult<Option<VapidHeader>> {
    let auth_header = match token_info.auth_header.as_ref() {
        Some(header) => header,
        None => return Ok(None),
    };

    let vapid = VapidHeader::parse(auth_header)?;

    metrics
        .incr_with_tags("notification.auth")
        .with_tag("vapid", &vapid.version().to_string())
        .with_tag("scheme", &vapid.scheme)
        .send();

    Ok(Some(vapid))
}

/// Extract the VAPID public key from the headers
fn extract_public_key(vapid: VapidHeader, token_info: &TokenInfo) -> ApiResult<VapidHeaderWithKey> {
    Ok(match vapid.version_data.clone() {
        VapidVersionData::Version1 => {
            // VAPID v1 stores the public key in the Crypto-Key header
            let header = token_info.crypto_key_header.as_deref().ok_or_else(|| {
                ApiErrorKind::InvalidEncryption("Missing Crypto-Key header".to_string())
            })?;
            let header_data = CryptoKeyHeader::parse(header).ok_or_else(|| {
                ApiErrorKind::InvalidEncryption("Invalid Crypto-Key header".to_string())
            })?;
            let public_key = header_data.get_by_key("p256ecdsa").ok_or_else(|| {
                ApiErrorKind::InvalidEncryption(
                    "Missing p256ecdsa in Crypto-Key header".to_string(),
                )
            })?;

            VapidHeaderWithKey {
                vapid,
                public_key: public_key.to_string(),
            }
        }
        VapidVersionData::Version2 { public_key } => VapidHeaderWithKey { vapid, public_key },
    })
}

/// `/webpush/v1/` validations
fn version_1_validation(token: &[u8]) -> ApiResult<()> {
    if token.len() != 32 {
        // Corrupted token
        return Err(ApiErrorKind::InvalidToken.into());
    }

    Ok(())
}

/// `/webpush/v2/` validations
fn version_2_validation(token: &[u8], vapid: Option<&VapidHeaderWithKey>) -> ApiResult<()> {
    if token.len() != 64 {
        // Corrupted token
        return Err(ApiErrorKind::InvalidToken.into());
    }

    // Verify that the sender is authorized to send notifications.
    // The last 32 bytes of the token is the hashed public key.
    let token_key = &token[32..];
    let public_key = &vapid.ok_or(VapidError::MissingKey)?.public_key;

    // Hash the VAPID public key
    let public_key = base64::decode_config(public_key, base64::URL_SAFE_NO_PAD)
        .map_err(|_| VapidError::InvalidKey)?;
    let key_hash = openssl::hash::hash(MessageDigest::sha256(), &public_key)
        .map_err(ApiErrorKind::TokenHashValidation)?;

    // Verify that the VAPID public key equals the (expected) token public key
    if !openssl::memcmp::eq(&key_hash, &token_key) {
        return Err(VapidError::KeyMismatch.into());
    }

    Ok(())
}

/// Validate the VAPID JWT token. Specifically,
/// - Check the signature
/// - Make sure it hasn't expired
/// - Make sure the expiration isn't too far into the future
///
/// This is mostly taken care of by the jsonwebtoken library
fn validate_vapid_jwt(vapid: &VapidHeaderWithKey) -> ApiResult<()> {
    let VapidHeaderWithKey { vapid, public_key } = vapid;

    #[derive(serde::Deserialize)]
    struct Claims {
        exp: u64,
    }

    // Check the signature and make sure the expiration is in the future
    let token_data = jsonwebtoken::decode::<Claims>(
        &vapid.token,
        &DecodingKey::from_ec_der(public_key.as_bytes()),
        &Validation::new(Algorithm::ES256),
    )?;

    // Make sure the expiration isn't too far into the future
    let now = sec_since_epoch();
    const ONE_DAY_IN_SECONDS: u64 = 60 * 60 * 24;

    if token_data.claims.exp - now > ONE_DAY_IN_SECONDS {
        // The expiration is too far in the future
        return Err(VapidError::FutureExpirationToken.into());
    }

    Ok(())
}<|MERGE_RESOLUTION|>--- conflicted
+++ resolved
@@ -65,14 +65,9 @@
                 .get_user(&uaid)
                 .compat()
                 .await
-<<<<<<< HEAD
-                .map_err(ApiErrorKind::Database)?;
-            let router_type = validate_user(&user, &channel_id, &state).await?;
-=======
                 .map_err(ApiErrorKind::Database)?
                 .ok_or(ApiErrorKind::NoUser)?;
-            validate_user(&user, &channel_id, &state).await?;
->>>>>>> 91d483ab
+            let router_type = validate_user(&user, &channel_id, &state).await?;
 
             // Validate the VAPID JWT token and record the version
             if let Some(vapid) = &vapid {
