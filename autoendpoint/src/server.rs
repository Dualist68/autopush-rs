--- conflicted
+++ resolved
@@ -5,12 +5,8 @@
 use crate::metrics;
 use crate::routers::fcm::router::FcmRouter;
 use crate::routes::health::{health_route, lb_heartbeat_route, status_route, version_route};
-<<<<<<< HEAD
+use crate::routes::registration::register_uaid_route;
 use crate::routes::webpush::{delete_notification_route, webpush_route};
-=======
-use crate::routes::registration::register_uaid_route;
-use crate::routes::webpush::webpush_route;
->>>>>>> 6df3e36b
 use crate::settings::Settings;
 use actix_cors::Cors;
 use actix_web::{
@@ -80,13 +76,12 @@
                         .route(web::post().to(webpush_route)),
                 )
                 .service(
-<<<<<<< HEAD
                     web::resource("/m/{message_id}")
                         .route(web::delete().to(delete_notification_route)),
-=======
+                )
+                .service(
                     web::resource("/v1/{router_type}/{app_id}/registration")
                         .route(web::post().to(register_uaid_route)),
->>>>>>> 6df3e36b
                 )
                 // Health checks
                 .service(web::resource("/status").route(web::get().to(status_route)))
