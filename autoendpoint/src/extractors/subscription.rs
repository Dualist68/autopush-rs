--- conflicted
+++ resolved
@@ -2,14 +2,10 @@
 use crate::extractors::token_info::{ApiVersion, TokenInfo};
 use crate::extractors::user::validate_user;
 use crate::headers::crypto_key::CryptoKeyHeader;
-<<<<<<< HEAD
 use crate::headers::vapid::{
     VapidClaims, VapidError, VapidHeader, VapidHeaderWithKey, VapidVersionData, ONE_DAY_IN_SECONDS,
 };
-=======
-use crate::headers::vapid::{VapidError, VapidHeader, VapidHeaderWithKey, VapidVersionData};
 use crate::metrics::Metrics;
->>>>>>> 2f3c9e28
 use crate::server::ServerState;
 use crate::tags::Tags;
 use actix_web::dev::{Payload, PayloadStream};
@@ -21,6 +17,7 @@
 use cadence::{CountedExt, StatsdClient};
 use futures::future::LocalBoxFuture;
 use futures::FutureExt;
+use jsonwebtoken::{Algorithm, DecodingKey, Validation};
 use openssl::hash::MessageDigest;
 use std::borrow::Cow;
 use std::str::FromStr;
@@ -103,14 +100,8 @@
             validate_user(&user, &channel_id, &state).await?;
 
             // Validate the VAPID JWT token and record the version
-<<<<<<< HEAD
             let claims = if let Some(vapid) = &vapid {
-                let claims = validate_vapid_jwt(vapid, &state.settings.endpoint_url())?;
-=======
-            if let Some(vapid) = &vapid {
-                validate_vapid_jwt(vapid, &state.settings.endpoint_url(), &metrics)?;
->>>>>>> 2f3c9e28
-
+                let claims = validate_vapid_jwt(vapid, &state.settings.endpoint_url(), &metrics)?;
                 state
                     .metrics
                     .incr(&format!("updates.vapid.draft{:02}", vapid.vapid.version()))?;
@@ -206,15 +197,9 @@
 /// NOTE: Some customers send a VAPID public key with incorrect padding and
 /// in standard base64 encoding. (Both of these violate the VAPID RFC)
 /// Prior python versions ignored these errors, so we should too.
-<<<<<<< HEAD
 pub fn decode_public_key(public_key: &str) -> ApiResult<Vec<u8>> {
-    let encoding = if public_key.contains(['/', '+']) {
-        base64::STANDARD_NO_PAD
-=======
-fn decode_public_key(public_key: &str) -> ApiResult<Vec<u8>> {
     let engine = if public_key.contains(['/', '+']) {
         STANDARD_NO_PAD
->>>>>>> 2f3c9e28
     } else {
         URL_SAFE_NO_PAD
     };
@@ -255,20 +240,11 @@
 /// - Make sure the expiration isn't too far into the future
 ///
 /// This is mostly taken care of by the jsonwebtoken library
-<<<<<<< HEAD
-fn validate_vapid_jwt(vapid: &VapidHeaderWithKey, domain: &Url) -> ApiResult<VapidClaims> {
-    let VapidHeaderWithKey { vapid, public_key } = vapid;
-
-    let claims = VapidClaims::from_token(&vapid.token, public_key)?;
-
-    // Check the signature and make sure the expiration is in the future, but not too far
-    if claims.exp > (sec_since_epoch() + ONE_DAY_IN_SECONDS) {
-=======
 fn validate_vapid_jwt(
     vapid: &VapidHeaderWithKey,
     domain: &Url,
     metrics: &Metrics,
-) -> ApiResult<()> {
+) -> ApiResult<VapidClaims> {
     let VapidHeaderWithKey { vapid, public_key } = vapid;
 
     let public_key = decode_public_key(public_key)?;
@@ -311,9 +287,9 @@
             }
         },
     };
-
-    if token_data.claims.exp > (sec_since_epoch() + ONE_DAY_IN_SECONDS) {
->>>>>>> 2f3c9e28
+    let claims = token_data.claims;
+
+    if &claims.exp > &(sec_since_epoch() + ONE_DAY_IN_SECONDS) {
         // The expiration is too far in the future
         return Err(VapidError::FutureExpirationToken.into());
     }
@@ -321,12 +297,8 @@
     let aud = match Url::from_str(&claims.aud) {
         Ok(v) => v,
         Err(_) => {
-<<<<<<< HEAD
             error!("Bad Aud: Invalid audience {:?}", &claims.aud);
-=======
-            error!("Bad Aud: Invalid audience {:?}", &token_data.claims.aud);
             metrics.clone().incr("notification.auth.bad_vapid.aud");
->>>>>>> 2f3c9e28
             return Err(VapidError::InvalidAudience.into());
         }
     };
@@ -522,14 +494,9 @@
                 version_data: VapidVersionData::Version1,
             },
         };
-<<<<<<< HEAD
-        let result = validate_vapid_jwt(&header, &Url::from_str(domain).unwrap());
-        assert!(result.is_ok());
-=======
         assert!(
             validate_vapid_jwt(&header, &Url::from_str(domain).unwrap(), &Metrics::noop()).is_ok()
         );
->>>>>>> 2f3c9e28
         // try standard form with no padding
         let header = VapidHeaderWithKey {
             public_key: public_key_standard.trim_end_matches('=').to_owned(),
