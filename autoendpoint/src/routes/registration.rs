use crate::auth::sign_with_key;
use crate::error::{ApiErrorKind, ApiResult};
use crate::extractors::authorization_check::AuthorizationCheck;
use crate::extractors::new_channel_data::NewChannelData;
use crate::extractors::registration_path_args::RegistrationPathArgs;
use crate::extractors::registration_path_args_with_uaid::RegistrationPathArgsWithUaid;
use crate::extractors::router_data_input::RouterDataInput;
use crate::extractors::routers::Routers;
use crate::headers::util::get_header;
use crate::server::ServerState;
use actix_web::web::{Data, Json};
use actix_web::{HttpRequest, HttpResponse};
use autopush_common::db::DynamoDbUser;
use autopush_common::endpoint::make_endpoint;
use cadence::{Counted, StatsdClient};
use uuid::Uuid;

/// Handle the `POST /v1/{router_type}/{app_id}/registration` route
pub async fn register_uaid_route(
    path_args: RegistrationPathArgs,
    router_data_input: RouterDataInput,
    routers: Routers,
    state: Data<ServerState>,
    request: HttpRequest,
) -> ApiResult<HttpResponse> {
    // Register with router
    debug!(
        "Registering a user with the {} router",
        path_args.router_type
    );
    trace!("token = {}", router_data_input.token);
    let router = routers.get(path_args.router_type);
    let router_data = router.register(&router_data_input, &path_args.app_id)?;
    incr_metric("ua.command.register", &state.metrics, &request);

    // Register user and channel in database
    let user = DynamoDbUser {
        router_type: path_args.router_type.to_string(),
        router_data: Some(router_data),
        current_month: Some(state.ddb.message_table().to_string()),
        ..Default::default()
    };
    let channel_id = router_data_input.channel_id.unwrap_or_else(Uuid::new_v4);
    trace!("Creating user with UAID {}", user.uaid);
    trace!("user = {:?}", user);
    trace!("channel_id = {}", channel_id);
    state.ddb.add_user(&user).await?;
    state.ddb.add_channel(user.uaid, channel_id).await?;

    // Make the endpoint URL
    trace!("Creating endpoint for user");
    let endpoint_url = make_endpoint(
        &user.uaid,
        &channel_id,
        router_data_input.key.as_deref(),
        state.settings.endpoint_url.as_str(),
        &state.fernet,
    )
    .map_err(ApiErrorKind::EndpointUrl)?;
    trace!("endpoint = {}", endpoint_url);

    // Create the secret
    trace!("Creating secret for UAID {}", user.uaid);
    let auth_keys = state.settings.auth_keys();
    let auth_key = auth_keys
        .get(0)
        .expect("At least one auth key must be provided in the settings");
    let secret = sign_with_key(auth_key.as_bytes(), user.uaid.as_bytes())
        .map_err(ApiErrorKind::RegistrationSecretHash)?;

    trace!("Finished registering UAID {}", user.uaid);
    Ok(HttpResponse::Ok().json(serde_json::json!({
        "uaid": user.uaid,
        "channelID": channel_id,
        "endpoint": endpoint_url,
        "secret": secret
    })))
}

/// Handle the `PUT /v1/{router_type}/{app_id}/registration/{uaid}` route
pub async fn update_token_route(
    _auth: AuthorizationCheck,
    path_args: RegistrationPathArgsWithUaid,
    router_data_input: RouterDataInput,
    routers: Routers,
    state: Data<ServerState>,
) -> ApiResult<HttpResponse> {
    // Re-register with router
    debug!(
        "Updating the token of UAID {} with the {} router",
        path_args.uaid, path_args.router_type
    );
    trace!("token = {}", router_data_input.token);
    let router = routers.get(path_args.router_type);
    let router_data = router.register(&router_data_input, &path_args.app_id)?;

    // Update the user in the database
    let user = DynamoDbUser {
        uaid: path_args.uaid,
        router_type: path_args.router_type.to_string(),
        router_data: Some(router_data),
        ..Default::default()
    };
    trace!("Updating user with UAID {}", user.uaid);
    trace!("user = {:?}", user);
    state.ddb.update_user(&user).await?;

    trace!("Finished updating token for UAID {}", user.uaid);
    Ok(HttpResponse::Ok().finish())
}

<<<<<<< HEAD
/// Handle the `DELETE /v1/{router_type}/{app_id}/registration/{uaid}/subscription/{chid}` route
pub async fn unregister_channel_route(
    _auth: AuthorizationCheck,
    path_args: RegistrationPathArgsWithUaid,
    state: Data<ServerState>,
    request: HttpRequest,
) -> ApiResult<HttpResponse> {
    let channel_id = request
        .match_info()
        .get("chid")
        .expect("{chid} must be part of the path")
        .parse::<Uuid>()
        .map_err(|_| ApiErrorKind::NoSubscription)?;

    debug!(
        "Unregistering CHID {} for UAID {}",
        channel_id, path_args.uaid
    );

    incr_metric("ua.command.unregister", &state.metrics, &request);
    let channel_did_exist = state.ddb.remove_channel(path_args.uaid, channel_id).await?;

    if channel_did_exist {
        Ok(HttpResponse::Ok().finish())
    } else {
        debug!("Channel did not exist");
        Err(ApiErrorKind::NoSubscription.into())
    }
=======
/// Handle the `POST /v1/{router_type}/{app_id}/registration/{uaid}/subscription` route
pub async fn new_channel_route(
    _auth: AuthorizationCheck,
    path_args: RegistrationPathArgsWithUaid,
    channel_data: Option<Json<NewChannelData>>,
    state: Data<ServerState>,
) -> ApiResult<HttpResponse> {
    // Add the channel
    debug!("Adding a channel to UAID {}", path_args.uaid);
    let channel_data = channel_data.map(Json::into_inner).unwrap_or_default();
    let channel_id = channel_data.channel_id.unwrap_or_else(Uuid::new_v4);
    trace!("channel_id = {}", channel_id);
    state.ddb.add_channel(path_args.uaid, channel_id).await?;

    // Make the endpoint URL
    trace!("Creating endpoint for the new channel");
    let endpoint_url = make_endpoint(
        &path_args.uaid,
        &channel_id,
        channel_data.key.as_deref(),
        state.settings.endpoint_url.as_str(),
        &state.fernet,
    )
    .map_err(ApiErrorKind::EndpointUrl)?;
    trace!("endpoint = {}", endpoint_url);

    Ok(HttpResponse::Ok().json(serde_json::json!({
        "channelID": channel_id,
        "endpoint": endpoint_url,
    })))
}

/// Handle the `GET /v1/{router_type}/{app_id}/registration/{uaid}` route
pub async fn get_channels_route(
    _auth: AuthorizationCheck,
    path_args: RegistrationPathArgsWithUaid,
    state: Data<ServerState>,
) -> ApiResult<HttpResponse> {
    debug!("Getting channel IDs for UAID {}", path_args.uaid);
    let channel_ids = state.ddb.get_channels(path_args.uaid).await?;

    Ok(HttpResponse::Ok().json(serde_json::json!({
        "uaid": path_args.uaid,
        "channelIDs": channel_ids
    })))
>>>>>>> ce51957f
}

/// Increment a metric with data from the request
fn incr_metric(name: &str, metrics: &StatsdClient, request: &HttpRequest) {
    metrics
        .incr_with_tags(name)
        .with_tag(
            "user_agent",
            get_header(&request, "User-Agent").unwrap_or("unknown"),
        )
        .with_tag("host", get_header(&request, "Host").unwrap_or("unknown"))
        .send()
}<|MERGE_RESOLUTION|>--- conflicted
+++ resolved
@@ -109,36 +109,6 @@
     Ok(HttpResponse::Ok().finish())
 }
 
-<<<<<<< HEAD
-/// Handle the `DELETE /v1/{router_type}/{app_id}/registration/{uaid}/subscription/{chid}` route
-pub async fn unregister_channel_route(
-    _auth: AuthorizationCheck,
-    path_args: RegistrationPathArgsWithUaid,
-    state: Data<ServerState>,
-    request: HttpRequest,
-) -> ApiResult<HttpResponse> {
-    let channel_id = request
-        .match_info()
-        .get("chid")
-        .expect("{chid} must be part of the path")
-        .parse::<Uuid>()
-        .map_err(|_| ApiErrorKind::NoSubscription)?;
-
-    debug!(
-        "Unregistering CHID {} for UAID {}",
-        channel_id, path_args.uaid
-    );
-
-    incr_metric("ua.command.unregister", &state.metrics, &request);
-    let channel_did_exist = state.ddb.remove_channel(path_args.uaid, channel_id).await?;
-
-    if channel_did_exist {
-        Ok(HttpResponse::Ok().finish())
-    } else {
-        debug!("Channel did not exist");
-        Err(ApiErrorKind::NoSubscription.into())
-    }
-=======
 /// Handle the `POST /v1/{router_type}/{app_id}/registration/{uaid}/subscription` route
 pub async fn new_channel_route(
     _auth: AuthorizationCheck,
@@ -184,7 +154,36 @@
         "uaid": path_args.uaid,
         "channelIDs": channel_ids
     })))
->>>>>>> ce51957f
+}
+
+/// Handle the `DELETE /v1/{router_type}/{app_id}/registration/{uaid}/subscription/{chid}` route
+pub async fn unregister_channel_route(
+    _auth: AuthorizationCheck,
+    path_args: RegistrationPathArgsWithUaid,
+    state: Data<ServerState>,
+    request: HttpRequest,
+) -> ApiResult<HttpResponse> {
+    let channel_id = request
+        .match_info()
+        .get("chid")
+        .expect("{chid} must be part of the path")
+        .parse::<Uuid>()
+        .map_err(|_| ApiErrorKind::NoSubscription)?;
+
+    debug!(
+        "Unregistering CHID {} for UAID {}",
+        channel_id, path_args.uaid
+    );
+
+    incr_metric("ua.command.unregister", &state.metrics, &request);
+    let channel_did_exist = state.ddb.remove_channel(path_args.uaid, channel_id).await?;
+
+    if channel_did_exist {
+        Ok(HttpResponse::Ok().finish())
+    } else {
+        debug!("Channel did not exist");
+        Err(ApiErrorKind::NoSubscription.into())
+    }
 }
 
 /// Increment a metric with data from the request
